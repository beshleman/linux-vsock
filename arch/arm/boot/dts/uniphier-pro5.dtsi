/*
 * Device Tree Source for UniPhier Pro5 SoC
 *
 * Copyright (C) 2015-2016 Socionext Inc.
 *   Author: Masahiro Yamada <yamada.masahiro@socionext.com>
 *
 * This file is dual-licensed: you can use it either under the terms
 * of the GPL or the X11 license, at your option. Note that this dual
 * licensing only applies to this file, and not this project as a
 * whole.
 *
 *  a) This file is free software; you can redistribute it and/or
 *     modify it under the terms of the GNU General Public License as
 *     published by the Free Software Foundation; either version 2 of the
 *     License, or (at your option) any later version.
 *
 *     This file is distributed in the hope that it will be useful,
 *     but WITHOUT ANY WARRANTY; without even the implied warranty of
 *     MERCHANTABILITY or FITNESS FOR A PARTICULAR PURPOSE.  See the
 *     GNU General Public License for more details.
 *
 * Or, alternatively,
 *
 *  b) Permission is hereby granted, free of charge, to any person
 *     obtaining a copy of this software and associated documentation
 *     files (the "Software"), to deal in the Software without
 *     restriction, including without limitation the rights to use,
 *     copy, modify, merge, publish, distribute, sublicense, and/or
 *     sell copies of the Software, and to permit persons to whom the
 *     Software is furnished to do so, subject to the following
 *     conditions:
 *
 *     The above copyright notice and this permission notice shall be
 *     included in all copies or substantial portions of the Software.
 *
 *     THE SOFTWARE IS PROVIDED "AS IS", WITHOUT WARRANTY OF ANY KIND,
 *     EXPRESS OR IMPLIED, INCLUDING BUT NOT LIMITED TO THE WARRANTIES
 *     OF MERCHANTABILITY, FITNESS FOR A PARTICULAR PURPOSE AND
 *     NONINFRINGEMENT. IN NO EVENT SHALL THE AUTHORS OR COPYRIGHT
 *     HOLDERS BE LIABLE FOR ANY CLAIM, DAMAGES OR OTHER LIABILITY,
 *     WHETHER IN AN ACTION OF CONTRACT, TORT OR OTHERWISE, ARISING
 *     FROM, OUT OF OR IN CONNECTION WITH THE SOFTWARE OR THE USE OR
 *     OTHER DEALINGS IN THE SOFTWARE.
 */

/include/ "skeleton.dtsi"

/ {
	compatible = "socionext,uniphier-pro5";

	cpus {
		#address-cells = <1>;
		#size-cells = <0>;

		cpu@0 {
			device_type = "cpu";
			compatible = "arm,cortex-a9";
			reg = <0>;
			clocks = <&sys_clk 32>;
			enable-method = "psci";
			next-level-cache = <&l2>;
			operating-points-v2 = <&cpu_opp>;
		};

		cpu@1 {
			device_type = "cpu";
			compatible = "arm,cortex-a9";
			reg = <1>;
			clocks = <&sys_clk 32>;
			enable-method = "psci";
			next-level-cache = <&l2>;
			operating-points-v2 = <&cpu_opp>;
		};
	};

	cpu_opp: opp_table {
		compatible = "operating-points-v2";
		opp-shared;

		opp@100000000 {
			opp-hz = /bits/ 64 <100000000>;
			clock-latency-ns = <300>;
		};
		opp@116667000 {
			opp-hz = /bits/ 64 <116667000>;
			clock-latency-ns = <300>;
		};
		opp@150000000 {
			opp-hz = /bits/ 64 <150000000>;
			clock-latency-ns = <300>;
		};
		opp@175000000 {
			opp-hz = /bits/ 64 <175000000>;
			clock-latency-ns = <300>;
		};
		opp@200000000 {
			opp-hz = /bits/ 64 <200000000>;
			clock-latency-ns = <300>;
		};
		opp@233334000 {
			opp-hz = /bits/ 64 <233334000>;
			clock-latency-ns = <300>;
		};
		opp@300000000 {
			opp-hz = /bits/ 64 <300000000>;
			clock-latency-ns = <300>;
		};
		opp@350000000 {
			opp-hz = /bits/ 64 <350000000>;
			clock-latency-ns = <300>;
		};
		opp@400000000 {
			opp-hz = /bits/ 64 <400000000>;
			clock-latency-ns = <300>;
		};
		opp@466667000 {
			opp-hz = /bits/ 64 <466667000>;
			clock-latency-ns = <300>;
		};
		opp@600000000 {
			opp-hz = /bits/ 64 <600000000>;
			clock-latency-ns = <300>;
		};
		opp@700000000 {
			opp-hz = /bits/ 64 <700000000>;
			clock-latency-ns = <300>;
		};
		opp@800000000 {
			opp-hz = /bits/ 64 <800000000>;
			clock-latency-ns = <300>;
		};
		opp@933334000 {
			opp-hz = /bits/ 64 <933334000>;
			clock-latency-ns = <300>;
		};
		opp@1200000000 {
			opp-hz = /bits/ 64 <1200000000>;
			clock-latency-ns = <300>;
		};
		opp@1400000000 {
			opp-hz = /bits/ 64 <1400000000>;
			clock-latency-ns = <300>;
		};
	};

	psci {
		compatible = "arm,psci-0.2";
		method = "smc";
	};

	clocks {
		refclk: ref {
			compatible = "fixed-clock";
			#clock-cells = <0>;
			clock-frequency = <20000000>;
		};

		arm_timer_clk: arm_timer_clk {
			#clock-cells = <0>;
			compatible = "fixed-clock";
			clock-frequency = <50000000>;
		};
	};

	soc {
		compatible = "simple-bus";
		#address-cells = <1>;
		#size-cells = <1>;
		ranges;
		interrupt-parent = <&intc>;

		l2: l2-cache@500c0000 {
			compatible = "socionext,uniphier-system-cache";
			reg = <0x500c0000 0x2000>, <0x503c0100 0x8>,
			      <0x506c0000 0x400>;
			interrupts = <0 190 4>, <0 191 4>;
			cache-unified;
			cache-size = <(2 * 1024 * 1024)>;
			cache-sets = <512>;
			cache-line-size = <128>;
			cache-level = <2>;
			next-level-cache = <&l3>;
		};

		l3: l3-cache@500c8000 {
			compatible = "socionext,uniphier-system-cache";
			reg = <0x500c8000 0x2000>, <0x503c8100 0x8>,
			      <0x506c8000 0x400>;
			interrupts = <0 174 4>, <0 175 4>;
			cache-unified;
			cache-size = <(2 * 1024 * 1024)>;
			cache-sets = <512>;
			cache-line-size = <256>;
			cache-level = <3>;
		};

		serial0: serial@54006800 {
			compatible = "socionext,uniphier-uart";
			status = "disabled";
			reg = <0x54006800 0x40>;
			interrupts = <0 33 4>;
			pinctrl-names = "default";
			pinctrl-0 = <&pinctrl_uart0>;
			clocks = <&peri_clk 0>;
		};

		serial1: serial@54006900 {
			compatible = "socionext,uniphier-uart";
			status = "disabled";
			reg = <0x54006900 0x40>;
			interrupts = <0 35 4>;
			pinctrl-names = "default";
			pinctrl-0 = <&pinctrl_uart1>;
			clocks = <&peri_clk 1>;
		};

		serial2: serial@54006a00 {
			compatible = "socionext,uniphier-uart";
			status = "disabled";
			reg = <0x54006a00 0x40>;
			interrupts = <0 37 4>;
			pinctrl-names = "default";
			pinctrl-0 = <&pinctrl_uart2>;
			clocks = <&peri_clk 2>;
		};

		serial3: serial@54006b00 {
			compatible = "socionext,uniphier-uart";
			status = "disabled";
			reg = <0x54006b00 0x40>;
			interrupts = <0 177 4>;
			pinctrl-names = "default";
			pinctrl-0 = <&pinctrl_uart3>;
			clocks = <&peri_clk 3>;
		};

		i2c0: i2c@58780000 {
			compatible = "socionext,uniphier-fi2c";
			status = "disabled";
			reg = <0x58780000 0x80>;
			#address-cells = <1>;
			#size-cells = <0>;
			interrupts = <0 41 4>;
			pinctrl-names = "default";
			pinctrl-0 = <&pinctrl_i2c0>;
			clocks = <&peri_clk 4>;
			clock-frequency = <100000>;
		};

		i2c1: i2c@58781000 {
			compatible = "socionext,uniphier-fi2c";
			status = "disabled";
			reg = <0x58781000 0x80>;
			#address-cells = <1>;
			#size-cells = <0>;
			interrupts = <0 42 4>;
			pinctrl-names = "default";
			pinctrl-0 = <&pinctrl_i2c1>;
			clocks = <&peri_clk 5>;
			clock-frequency = <100000>;
		};

		i2c2: i2c@58782000 {
			compatible = "socionext,uniphier-fi2c";
			status = "disabled";
			reg = <0x58782000 0x80>;
			#address-cells = <1>;
			#size-cells = <0>;
			interrupts = <0 43 4>;
			pinctrl-names = "default";
			pinctrl-0 = <&pinctrl_i2c2>;
			clocks = <&peri_clk 6>;
			clock-frequency = <100000>;
		};

<<<<<<< HEAD
&mio_clk {
	compatible = "socionext,uniphier-pro5-sd-clock";
};

&mio_rst {
	compatible = "socionext,uniphier-pro5-sd-reset";
};
=======
		i2c3: i2c@58783000 {
			compatible = "socionext,uniphier-fi2c";
			status = "disabled";
			reg = <0x58783000 0x80>;
			#address-cells = <1>;
			#size-cells = <0>;
			interrupts = <0 44 4>;
			pinctrl-names = "default";
			pinctrl-0 = <&pinctrl_i2c3>;
			clocks = <&peri_clk 7>;
			clock-frequency = <100000>;
		};

		/* i2c4 does not exist */
>>>>>>> c470abd4

		/* chip-internal connection for DMD */
		i2c5: i2c@58785000 {
			compatible = "socionext,uniphier-fi2c";
			reg = <0x58785000 0x80>;
			#address-cells = <1>;
			#size-cells = <0>;
			interrupts = <0 25 4>;
			clocks = <&peri_clk 9>;
			clock-frequency = <400000>;
		};

		/* chip-internal connection for HDMI */
		i2c6: i2c@58786000 {
			compatible = "socionext,uniphier-fi2c";
			reg = <0x58786000 0x80>;
			#address-cells = <1>;
			#size-cells = <0>;
			interrupts = <0 26 4>;
			clocks = <&peri_clk 10>;
			clock-frequency = <400000>;
		};

		system_bus: system-bus@58c00000 {
			compatible = "socionext,uniphier-system-bus";
			status = "disabled";
			reg = <0x58c00000 0x400>;
			#address-cells = <2>;
			#size-cells = <1>;
			pinctrl-names = "default";
			pinctrl-0 = <&pinctrl_system_bus>;
		};

		smpctrl@59800000 {
			compatible = "socionext,uniphier-smpctrl";
			reg = <0x59801000 0x400>;
		};

		sdctrl@59810000 {
			compatible = "socionext,uniphier-pro5-sdctrl",
				     "simple-mfd", "syscon";
			reg = <0x59810000 0x800>;

			sd_clk: clock {
				compatible = "socionext,uniphier-pro5-sd-clock";
				#clock-cells = <1>;
			};

			sd_rst: reset {
				compatible = "socionext,uniphier-pro5-sd-reset";
				#reset-cells = <1>;
			};
		};

		perictrl@59820000 {
			compatible = "socionext,uniphier-pro5-perictrl",
				     "simple-mfd", "syscon";
			reg = <0x59820000 0x200>;

			peri_clk: clock {
				compatible = "socionext,uniphier-pro5-peri-clock";
				#clock-cells = <1>;
			};

			peri_rst: reset {
				compatible = "socionext,uniphier-pro5-peri-reset";
				#reset-cells = <1>;
			};
		};

		soc-glue@5f800000 {
			compatible = "socionext,uniphier-pro5-soc-glue",
				     "simple-mfd", "syscon";
			reg = <0x5f800000 0x2000>;

			pinctrl: pinctrl {
				compatible = "socionext,uniphier-pro5-pinctrl";
			};
		};

		timer@60000200 {
			compatible = "arm,cortex-a9-global-timer";
			reg = <0x60000200 0x20>;
			interrupts = <1 11 0x304>;
			clocks = <&arm_timer_clk>;
		};

		timer@60000600 {
			compatible = "arm,cortex-a9-twd-timer";
			reg = <0x60000600 0x20>;
			interrupts = <1 13 0x304>;
			clocks = <&arm_timer_clk>;
		};

		intc: interrupt-controller@60001000 {
			compatible = "arm,cortex-a9-gic";
			reg = <0x60001000 0x1000>,
			      <0x60000100 0x100>;
			#interrupt-cells = <3>;
			interrupt-controller;
		};

		sysctrl@61840000 {
			compatible = "socionext,uniphier-pro5-sysctrl",
				     "simple-mfd", "syscon";
			reg = <0x61840000 0x10000>;

			sys_clk: clock {
				compatible = "socionext,uniphier-pro5-clock";
				#clock-cells = <1>;
			};

			sys_rst: reset {
				compatible = "socionext,uniphier-pro5-reset";
				#reset-cells = <1>;
			};
		};
	};
};

/include/ "uniphier-pinctrl.dtsi"<|MERGE_RESOLUTION|>--- conflicted
+++ resolved
@@ -273,15 +273,6 @@
 			clock-frequency = <100000>;
 		};
 
-<<<<<<< HEAD
-&mio_clk {
-	compatible = "socionext,uniphier-pro5-sd-clock";
-};
-
-&mio_rst {
-	compatible = "socionext,uniphier-pro5-sd-reset";
-};
-=======
 		i2c3: i2c@58783000 {
 			compatible = "socionext,uniphier-fi2c";
 			status = "disabled";
@@ -296,7 +287,6 @@
 		};
 
 		/* i2c4 does not exist */
->>>>>>> c470abd4
 
 		/* chip-internal connection for DMD */
 		i2c5: i2c@58785000 {
