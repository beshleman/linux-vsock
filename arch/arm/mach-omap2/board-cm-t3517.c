--- conflicted
+++ resolved
@@ -297,10 +297,6 @@
 	.handle_irq	= omap3_intc_handle_irq,
 	.init_machine	= cm_t3517_init,
 	.init_late	= am35xx_init_late,
-<<<<<<< HEAD
-	.timer		= &omap3_timer,
-=======
 	.timer		= &omap3_gp_timer,
->>>>>>> 48d224d1
 	.restart	= omap3xxx_restart,
 MACHINE_END