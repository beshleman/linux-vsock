--- conflicted
+++ resolved
@@ -59,16 +59,8 @@
 
   . = ALIGN(PAGE_SIZE);
   VMLINUX_SYMBOL(_sinitdata) = .;
-<<<<<<< HEAD
-  .init.page : AT (ADDR(.init.page) - LOAD_OFFSET) {
-    *(.init.page)
-  } :data =0
-  INIT_DATA_SECTION(16)
+  INIT_DATA_SECTION(16) :data =0
   PERCPU(L2_CACHE_BYTES, PAGE_SIZE)
-=======
-  INIT_DATA_SECTION(16) :data =0
-  PERCPU(PAGE_SIZE)
->>>>>>> 0dccb048
   . = ALIGN(PAGE_SIZE);
   VMLINUX_SYMBOL(_einitdata) = .;
 
