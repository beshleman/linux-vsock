/* SPDX-License-Identifier: GPL-2.0 */
/* dvb-usb.h is part of the DVB USB library.
 *
 * Copyright (C) 2004-6 Patrick Boettcher (patrick.boettcher@posteo.de)
 * see dvb-usb-init.c for copyright information.
 *
 * the headerfile, all dvb-usb-drivers have to include.
 *
 * TODO: clean-up the structures for unused fields and update the comments
 */
#ifndef __DVB_USB_H__
#define __DVB_USB_H__

#include <linux/input.h>
#include <linux/usb.h>
#include <linux/firmware.h>
#include <linux/mutex.h>
#include <media/rc-core.h>

#include <media/dvb_frontend.h>
#include <media/dvb_demux.h>
#include <media/dvb_net.h>
#include <media/dmxdev.h>

#include "dvb-pll.h"

#include <media/dvb-usb-ids.h>

/* debug */
#ifdef CONFIG_DVB_USB_DEBUG
#define dprintk(var, level, args...) \
	    do { if (((var) & (level))) { printk(args); } } while (0)

#define debug_dump(b, l, func) {\
	int loop_; \
	for (loop_ = 0; loop_ < (l); loop_++) \
		func("%02x ", b[loop_]); \
	func("\n");\
}
#define DVB_USB_DEBUG_STATUS
#else
#define dprintk(var, level, args...) no_printk(args)
#define debug_dump(b, l, func) do { } while (0)

#define DVB_USB_DEBUG_STATUS " (debugging is not enabled)"

#endif

/* generic log methods - taken from usb.h */
#ifndef DVB_USB_LOG_PREFIX
 #define DVB_USB_LOG_PREFIX "dvb-usb (please define a log prefix)"
#endif

#undef err
#define err(format, arg...)  printk(KERN_ERR     DVB_USB_LOG_PREFIX ": " format "\n" , ## arg)
#undef info
#define info(format, arg...) printk(KERN_INFO    DVB_USB_LOG_PREFIX ": " format "\n" , ## arg)
#undef warn
#define warn(format, arg...) printk(KERN_WARNING DVB_USB_LOG_PREFIX ": " format "\n" , ## arg)

/**
 * struct dvb_usb_device_description - name and its according USB IDs
 * @name: real name of the box, regardless which DVB USB device class is in use
 * @cold_ids: array of struct usb_device_id which describe the device in
 *  pre-firmware state
 * @warm_ids: array of struct usb_device_id which describe the device in
 *  post-firmware state
 *
 * Each DVB USB device class can have one or more actual devices, this struct
 * assigns a name to it.
 */
struct dvb_usb_device_description {
	const char *name;

#define DVB_USB_ID_MAX_NUM 15
	struct usb_device_id *cold_ids[DVB_USB_ID_MAX_NUM];
	struct usb_device_id *warm_ids[DVB_USB_ID_MAX_NUM];
};

static inline u8 rc5_custom(struct rc_map_table *key)
{
	return (key->scancode >> 8) & 0xff;
}

static inline u8 rc5_data(struct rc_map_table *key)
{
	return key->scancode & 0xff;
}

static inline u16 rc5_scan(struct rc_map_table *key)
{
	return key->scancode & 0xffff;
}

struct dvb_usb_device;
struct dvb_usb_adapter;
struct usb_data_stream;

/*
 * Properties of USB streaming - TODO this structure should be somewhere else
 * describes the kind of USB transfer used for data-streaming.
 *  (BULK or ISOC)
 */
struct usb_data_stream_properties {
#define USB_BULK  1
#define USB_ISOC  2
	int type;
	int count;
	int endpoint;

	union {
		struct {
			int buffersize; /* per URB */
		} bulk;
		struct {
			int framesperurb;
			int framesize;
			int interval;
		} isoc;
	} u;
};

/**
 * struct dvb_usb_adapter_fe_properties - properties of a dvb-usb-adapter.
 *    A DVB-USB-Adapter is basically a dvb_adapter which is present on a USB-device.
 * @caps: capabilities of the DVB USB device.
 * @pid_filter_count: number of PID filter position in the optional hardware
 *  PID-filter.
 * @num_frontends: number of frontends of the DVB USB adapter.
 * @frontend_ctrl: called to power on/off active frontend.
 * @streaming_ctrl: called to start and stop the MPEG2-TS streaming of the
 *  device (not URB submitting/killing).
 *  This callback will be called without data URBs being active - data URBs
 *  will be submitted only after streaming_ctrl(1) returns successfully and
 *  they will be killed before streaming_ctrl(0) gets called.
 * @pid_filter_ctrl: called to en/disable the PID filter, if any.
 * @pid_filter: called to set/unset a PID for filtering.
 * @frontend_attach: called to attach the possible frontends (fill fe-field
 *  of struct dvb_usb_device).
 * @tuner_attach: called to attach the correct tuner and to fill pll_addr,
 *  pll_desc and pll_init_buf of struct dvb_usb_device).
 * @stream: configuration of the USB streaming
 * @size_of_priv: size of the priv memory in struct dvb_usb_adapter
 */
struct dvb_usb_adapter_fe_properties {
#define DVB_USB_ADAP_HAS_PID_FILTER               0x01
#define DVB_USB_ADAP_PID_FILTER_CAN_BE_TURNED_OFF 0x02
#define DVB_USB_ADAP_NEED_PID_FILTERING           0x04
#define DVB_USB_ADAP_RECEIVES_204_BYTE_TS         0x08
#define DVB_USB_ADAP_RECEIVES_RAW_PAYLOAD         0x10
	int caps;
	int pid_filter_count;

	int (*streaming_ctrl)  (struct dvb_usb_adapter *, int);
	int (*pid_filter_ctrl) (struct dvb_usb_adapter *, int);
	int (*pid_filter)      (struct dvb_usb_adapter *, int, u16, int);

	int (*frontend_attach) (struct dvb_usb_adapter *);
	int (*tuner_attach)    (struct dvb_usb_adapter *);

	struct usb_data_stream_properties stream;

	int size_of_priv;
};

#define MAX_NO_OF_FE_PER_ADAP 3
struct dvb_usb_adapter_properties {
	int size_of_priv;

	int (*frontend_ctrl)   (struct dvb_frontend *, int);

	int num_frontends;
	struct dvb_usb_adapter_fe_properties fe[MAX_NO_OF_FE_PER_ADAP];
};

/**
 * struct dvb_rc_legacy - old properties of remote controller
 * @rc_map_table: a hard-wired array of struct rc_map_table (NULL to disable
 *  remote control handling).
 * @rc_map_size: number of items in @rc_map_table.
 * @rc_query: called to query an event event.
 * @rc_interval: time in ms between two queries.
 */
struct dvb_rc_legacy {
/* remote control properties */
#define REMOTE_NO_KEY_PRESSED      0x00
#define REMOTE_KEY_PRESSED         0x01
#define REMOTE_KEY_REPEAT          0x02
	struct rc_map_table  *rc_map_table;
	int rc_map_size;
	int (*rc_query) (struct dvb_usb_device *, u32 *, int *);
	int rc_interval;
};

/**
 * struct dvb_rc - properties of remote controller, using rc-core
 * @rc_codes: name of rc codes table
 * @protocol: type of protocol(s) currently used by the driver
 * @allowed_protos: protocol(s) supported by the driver
 * @driver_type: Used to point if a device supports raw mode
 * @change_protocol: callback to change protocol
 * @module_name: module name
 * @rc_query: called to query an event event.
 * @rc_interval: time in ms between two queries.
 * @bulk_mode: device supports bulk mode for RC (disable polling mode)
 * @scancode_mask: scancode mask
 */
struct dvb_rc {
	char *rc_codes;
	u64 protocol;
	u64 allowed_protos;
	enum rc_driver_type driver_type;
	int (*change_protocol)(struct rc_dev *dev, u64 *rc_proto);
	char *module_name;
	int (*rc_query) (struct dvb_usb_device *d);
	int rc_interval;
	bool bulk_mode;				/* uses bulk mode */
	u32 scancode_mask;
};

/**
 * enum dvb_usb_mode - Specifies if it is using a legacy driver or a new one
 *		       based on rc-core
 * This is initialized/used only inside dvb-usb-remote.c.
 * It shouldn't be set by the drivers.
 *
 * @DVB_RC_LEGACY: legacy driver
 * @DVB_RC_CORE: rc-core driver
 */
enum dvb_usb_mode {
	DVB_RC_LEGACY,
	DVB_RC_CORE,
};

/**
 * struct dvb_usb_device_properties - properties of a dvb-usb-device
 * @caps: capabilities
 * @usb_ctrl: which USB device-side controller is in use. Needed for firmware
 *  download.
 * @firmware: name of the firmware file.
 * @download_firmware: called to download the firmware when the usb_ctrl is
 *  DEVICE_SPECIFIC.
 * @no_reconnect: device doesn't do a reconnect after downloading the firmware,
 *  so do the warm initialization right after it
 *
 * @size_of_priv: how many bytes shall be allocated for the private field
 *  of struct dvb_usb_device.
 * @priv_init: optional callback to initialize the variable that private field
 * of struct dvb_usb_device has pointer to just after it had been allocated and
 * zeroed.
 * @priv_destroy: just like priv_init, only called before deallocating
 * the memory pointed by private field of struct dvb_usb_device.
 *
 * @num_adapters: the number of adapters in @adapters
 * @adapter: the adapters
 * @power_ctrl: called to enable/disable power of the device.
 * @read_mac_address: called to read the MAC address of the device.
 * @identify_state: called to determine the state (cold or warm), when it
 *  is not distinguishable by the USB IDs.
 *
 * @rc: remote controller properties
 *
 * @i2c_algo: i2c_algorithm if the device has I2CoverUSB.
 *
 * @generic_bulk_ctrl_endpoint: most of the DVB USB devices have a generic
 *  endpoint which received control messages with bulk transfers. When this
 *  is non-zero, one can use dvb_usb_generic_rw and dvb_usb_generic_write-
 *  helper functions.
 *
 * @generic_bulk_ctrl_endpoint_response: some DVB USB devices use a separate
 *  endpoint for responses to control messages sent with bulk transfers via
 *  the generic_bulk_ctrl_endpoint. When this is non-zero, this will be used
 *  instead of the generic_bulk_ctrl_endpoint when reading usb responses in
 *  the dvb_usb_generic_rw helper function.
 *
 * @num_device_descs: number of struct dvb_usb_device_description in @devices
 * @devices: array of struct dvb_usb_device_description compatibles with these
 *  properties.
 */
struct dvb_usb_device_properties {
#define MAX_NO_OF_ADAPTER_PER_DEVICE 2
#define DVB_USB_IS_AN_I2C_ADAPTER            0x01
	int caps;

#define DEVICE_SPECIFIC 0
#define CYPRESS_AN2135  1
#define CYPRESS_AN2235  2
#define CYPRESS_FX2     3
	int        usb_ctrl;
	int        (*download_firmware) (struct usb_device *, const struct firmware *);
	const char *firmware;
	int        no_reconnect;

	int size_of_priv;
	int (*priv_init)(struct dvb_usb_device *);
	void (*priv_destroy)(struct dvb_usb_device *);

	int num_adapters;
	struct dvb_usb_adapter_properties adapter[MAX_NO_OF_ADAPTER_PER_DEVICE];

	int (*power_ctrl)       (struct dvb_usb_device *, int);
	int (*read_mac_address) (struct dvb_usb_device *, u8 []);
	int (*identify_state)(struct usb_device *udev,
			      const struct dvb_usb_device_properties *props,
			      const struct dvb_usb_device_description **desc,
			      int *cold);

	struct {
		enum dvb_usb_mode mode;	/* Drivers shouldn't touch on it */
		struct dvb_rc_legacy legacy;
		struct dvb_rc core;
	} rc;

	struct i2c_algorithm *i2c_algo;

	int generic_bulk_ctrl_endpoint;
	int generic_bulk_ctrl_endpoint_response;

	int num_device_descs;
	struct dvb_usb_device_description devices[12];
};

/**
 * struct usb_data_stream - generic object of an USB stream
 * @udev: the USB device
 * @props: data stream properties
 * @state: state of the stream
 * @complete: complete callback
 * @urb_list: list of URBs
 * @buf_num: number of buffer allocated.
 * @buf_size: size of each buffer in buf_list.
 * @buf_list: array containing all allocate buffers for streaming.
 * @dma_addr: list of dma_addr_t for each buffer in buf_list.
 *
 * @urbs_initialized: number of URBs initialized.
 * @urbs_submitted: number of URBs submitted.
 * @user_priv: for private use.
 */
struct usb_data_stream {
#define MAX_NO_URBS_FOR_DATA_STREAM 10
	struct usb_device                 *udev;
	struct usb_data_stream_properties  props;

#define USB_STATE_INIT    0x00
#define USB_STATE_URB_BUF 0x01
	int state;

	void (*complete) (struct usb_data_stream *, u8 *, size_t);

	struct urb    *urb_list[MAX_NO_URBS_FOR_DATA_STREAM];
	int            buf_num;
	unsigned long  buf_size;
	u8            *buf_list[MAX_NO_URBS_FOR_DATA_STREAM];
	dma_addr_t     dma_addr[MAX_NO_URBS_FOR_DATA_STREAM];

	int urbs_initialized;
	int urbs_submitted;

	void *user_priv;
};

/**
 * struct dvb_usb_fe_adapter - a DVB adapter on a USB device
 * @fe: frontend
 * @fe_init:  rerouted frontend-init (wakeup) function.
 * @fe_sleep: rerouted frontend-sleep function.
 * @stream: the usb data stream.
 * @pid_filtering: is hardware pid_filtering used or not.
 * @max_feed_count: how many feeds can be handled simultaneously by this
 *  device
 * @priv: private pointer
 */
struct dvb_usb_fe_adapter {
	struct dvb_frontend *fe;

	int (*fe_init)  (struct dvb_frontend *);
	int (*fe_sleep) (struct dvb_frontend *);

	struct usb_data_stream stream;

	int pid_filtering;
	int max_feed_count;

	void *priv;
};

/**
 * struct dvb_usb_adapter - a DVB adapter on a USB device
 * @dev: DVB USB device pointer
 * @props: properties
 * @state: status
 * @id: index of this adapter (starting with 0).
 *
 * @feedcount: number of requested feeds (used for streaming-activation)
 *
 * @dvb_adap: device's dvb_adapter.
 * @dmxdev: device's dmxdev.
 * @demux: device's software demuxer.
 * @dvb_net: device's dvb_net interfaces.
 *
 * @fe_adap: frontend adapters
 * @active_fe: active frontend
 * @num_frontends_initialized: number of initialized frontends
 * @priv: private pointer
 */
struct dvb_usb_adapter {
	struct dvb_usb_device *dev;
	struct dvb_usb_adapter_properties props;

#define DVB_USB_ADAP_STATE_INIT 0x000
#define DVB_USB_ADAP_STATE_DVB  0x001
	int state;

	u8  id;

	int feedcount;

	/* dvb */
	struct dvb_adapter   dvb_adap;
	struct dmxdev        dmxdev;
	struct dvb_demux     demux;
	struct dvb_net       dvb_net;

	struct dvb_usb_fe_adapter fe_adap[MAX_NO_OF_FE_PER_ADAP];
	int active_fe;
	int num_frontends_initialized;

	void *priv;
};

/**
 * struct dvb_usb_device - object of a DVB USB device
 * @props: copy of the struct dvb_usb_properties this device belongs to.
 * @desc: pointer to the device's struct dvb_usb_device_description.
 * @state: initialization and runtime state of the device.
 *
 * @powered: indicated whether the device is power or not.
 *  Powered is in/decremented for each call to modify the state.
 * @udev: pointer to the device's struct usb_device.
 *
 * @data_mutex: mutex to protect the data structure used to store URB data
 * @usb_mutex: mutex of USB control messages (reading needs two messages).
 *	Please notice that this mutex is used internally at the generic
 *	URB control functions. So, drivers using dvb_usb_generic_rw() and
 *	derivated functions should not lock it internally.
 * @i2c_mutex: mutex for i2c-transfers
 *
 * @i2c_adap: device's i2c_adapter if it uses I2CoverUSB
 *
 * @num_adapters_initialized: number of initialized adapters
 * @adapter: adapters
 *
 * @rc_dev: rc device for the remote control (rc-core mode)
 * @input_dev: input device for the remote control (legacy mode)
 * @rc_phys: rc device path
 * @rc_query_work: struct work_struct frequent rc queries
 * @last_event: last triggered event
 * @last_state: last state (no, pressed, repeat)
 * @owner: owner of the dvb_adapter
 * @priv: private data of the actual driver (allocate by dvb-usb, size defined
 *  in size_of_priv of dvb_usb_properties).
 */
struct dvb_usb_device {
	struct dvb_usb_device_properties props;
	const struct dvb_usb_device_description *desc;

	struct usb_device *udev;

#define DVB_USB_STATE_INIT        0x000
#define DVB_USB_STATE_I2C         0x001
#define DVB_USB_STATE_DVB         0x002
#define DVB_USB_STATE_REMOTE      0x004
	int state;

	int powered;

	/* locking */
	struct mutex data_mutex;
	struct mutex usb_mutex;

	/* i2c */
	struct mutex i2c_mutex;
	struct i2c_adapter i2c_adap;

	int                    num_adapters_initialized;
	struct dvb_usb_adapter adapter[MAX_NO_OF_ADAPTER_PER_DEVICE];

	/* remote control */
	struct rc_dev *rc_dev;
	struct input_dev *input_dev;
	char rc_phys[64];
	struct delayed_work rc_query_work;
	u32 last_event;
	int last_state;

	struct module *owner;

	void *priv;
};

extern int dvb_usb_device_init(struct usb_interface *,
			       const struct dvb_usb_device_properties *,
			       struct module *, struct dvb_usb_device **,
			       short *adapter_nums);
extern void dvb_usb_device_exit(struct usb_interface *);

/* the generic read/write method for device control */
extern int __must_check
dvb_usb_generic_rw(struct dvb_usb_device *, u8 *, u16, u8 *, u16, int);
extern int __must_check
dvb_usb_generic_write(struct dvb_usb_device *, u8 *, u16);

/* commonly used remote control parsing */
<<<<<<< HEAD
extern int dvb_usb_nec_rc_key_to_event(struct dvb_usb_device *, u8[5], u32 *, int *);
=======
int dvb_usb_nec_rc_key_to_event(struct dvb_usb_device *d, u8 keybuf[5],
				u32 *event, int *state);
>>>>>>> 0b276e47

/* commonly used firmware download types and function */
struct hexline {
	u8 len;
	u32 addr;
	u8 type;
	u8 data[255];
	u8 chk;
};
extern int usb_cypress_load_firmware(struct usb_device *udev, const struct firmware *fw, int type);
extern int dvb_usb_get_hexline(const struct firmware *fw, struct hexline *hx, int *pos);


#endif<|MERGE_RESOLUTION|>--- conflicted
+++ resolved
@@ -511,12 +511,8 @@
 dvb_usb_generic_write(struct dvb_usb_device *, u8 *, u16);
 
 /* commonly used remote control parsing */
-<<<<<<< HEAD
-extern int dvb_usb_nec_rc_key_to_event(struct dvb_usb_device *, u8[5], u32 *, int *);
-=======
 int dvb_usb_nec_rc_key_to_event(struct dvb_usb_device *d, u8 keybuf[5],
 				u32 *event, int *state);
->>>>>>> 0b276e47
 
 /* commonly used firmware download types and function */
 struct hexline {
