--- conflicted
+++ resolved
@@ -23,11 +23,7 @@
 #define __WL18XX_CONF_H__
 
 #define WL18XX_CONF_MAGIC	0x10e100ca
-<<<<<<< HEAD
-#define WL18XX_CONF_VERSION	(WLCORE_CONF_VERSION | 0x0005)
-=======
 #define WL18XX_CONF_VERSION	(WLCORE_CONF_VERSION | 0x0006)
->>>>>>> 9e97d14b
 #define WL18XX_CONF_MASK	0x0000ffff
 #define WL18XX_CONF_SIZE	(WLCORE_CONF_SIZE + \
 				 sizeof(struct wl18xx_priv_conf))
@@ -74,14 +70,9 @@
 	u8 pwr_limit_reference_11_abg;
 	u8 per_chan_pwr_limit_arr_11p[NUM_OF_CHANNELS_11_P];
 	u8 pwr_limit_reference_11p;
-<<<<<<< HEAD
-	u8 spare1[9];
-	u8 spare2[9];
-=======
 	u8 spare1;
 	u8 per_chan_bo_mode_11_abg[13];
 	u8 per_chan_bo_mode_11_p[4];
->>>>>>> 9e97d14b
 	u8 primary_clock_setting_time;
 	u8 clock_valid_on_wake_up;
 	u8 secondary_clock_setting_time;
