--- conflicted
+++ resolved
@@ -13113,24 +13113,8 @@
 		return;
 	}
 
-<<<<<<< HEAD
-	i = pci_vpd_find_tag(vpd_data, vpd_size, PCI_VPD_LRDT_RO_DATA);
-	if (i < 0) {
-		netdev_err(bp->dev, "VPD READ-Only not found\n");
-		goto exit;
-	}
-
-	ro_size = pci_vpd_lrdt_size(&vpd_data[i]);
-	i += PCI_VPD_LRDT_TAG_SIZE;
-	if (i + ro_size > vpd_size)
-		goto exit;
-
-	pos = pci_vpd_find_info_keyword(vpd_data, i, ro_size,
-					PCI_VPD_RO_KEYWORD_PARTNO);
-=======
 	pos = pci_vpd_find_ro_info_keyword(vpd_data, vpd_size,
 					   PCI_VPD_RO_KEYWORD_PARTNO, &kw_len);
->>>>>>> 742a4c49
 	if (pos < 0)
 		goto read_sn;
 
