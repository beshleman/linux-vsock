--- conflicted
+++ resolved
@@ -128,14 +128,6 @@
 		return -EOPNOTSUPP;
 	}
 
-<<<<<<< HEAD
-	if (act->police.notexceed.act_id != FLOW_ACTION_CONTINUE &&
-	    act->police.notexceed.act_id != FLOW_ACTION_PIPE &&
-	    act->police.notexceed.act_id != FLOW_ACTION_ACCEPT) {
-		NL_SET_ERR_MSG_MOD(extack,
-				   "Offload not supported when conform action is not continue, pipe or ok");
-		return -EOPNOTSUPP;
-=======
 	if (ingress) {
 		if (act->police.notexceed.act_id != FLOW_ACTION_CONTINUE &&
 		    act->police.notexceed.act_id != FLOW_ACTION_ACCEPT) {
@@ -150,7 +142,6 @@
 					   "Offload not supported when conform action is not pipe or ok");
 			return -EOPNOTSUPP;
 		}
->>>>>>> 9abf2313
 	}
 
 	if (act->police.notexceed.act_id == FLOW_ACTION_ACCEPT &&
