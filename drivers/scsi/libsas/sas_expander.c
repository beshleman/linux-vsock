/*
 * Serial Attached SCSI (SAS) Expander discovery and configuration
 *
 * Copyright (C) 2005 Adaptec, Inc.  All rights reserved.
 * Copyright (C) 2005 Luben Tuikov <luben_tuikov@adaptec.com>
 *
 * This file is licensed under GPLv2.
 *
 * This program is free software; you can redistribute it and/or
 * modify it under the terms of the GNU General Public License as
 * published by the Free Software Foundation; either version 2 of the
 * License, or (at your option) any later version.
 *
 * This program is distributed in the hope that it will be useful, but
 * WITHOUT ANY WARRANTY; without even the implied warranty of
 * MERCHANTABILITY or FITNESS FOR A PARTICULAR PURPOSE.  See the GNU
 * General Public License for more details.
 *
 * You should have received a copy of the GNU General Public License
 * along with this program; if not, write to the Free Software
 * Foundation, Inc., 51 Franklin St, Fifth Floor, Boston, MA  02110-1301  USA
 *
 */

#include <linux/scatterlist.h>
#include <linux/blkdev.h>
#include <linux/slab.h>
#include <asm/unaligned.h>

#include "sas_internal.h"

#include <scsi/sas_ata.h>
#include <scsi/scsi_transport.h>
#include <scsi/scsi_transport_sas.h>
#include "../scsi_sas_internal.h"

static int sas_discover_expander(struct domain_device *dev);
static int sas_configure_routing(struct domain_device *dev, u8 *sas_addr);
static int sas_configure_phy(struct domain_device *dev, int phy_id,
			     u8 *sas_addr, int include);
static int sas_disable_routing(struct domain_device *dev,  u8 *sas_addr);

/* ---------- SMP task management ---------- */

static void smp_task_timedout(struct timer_list *t)
{
	struct sas_task_slow *slow = from_timer(slow, t, timer);
	struct sas_task *task = slow->task;
	unsigned long flags;

	spin_lock_irqsave(&task->task_state_lock, flags);
	if (!(task->task_state_flags & SAS_TASK_STATE_DONE)) {
		task->task_state_flags |= SAS_TASK_STATE_ABORTED;
		complete(&task->slow_task->completion);
	}
	spin_unlock_irqrestore(&task->task_state_lock, flags);
}

static void smp_task_done(struct sas_task *task)
{
	del_timer(&task->slow_task->timer);
	complete(&task->slow_task->completion);
}

/* Give it some long enough timeout. In seconds. */
#define SMP_TIMEOUT 10

static int smp_execute_task_sg(struct domain_device *dev,
		struct scatterlist *req, struct scatterlist *resp)
{
	int res, retry;
	struct sas_task *task = NULL;
	struct sas_internal *i =
		to_sas_internal(dev->port->ha->core.shost->transportt);

	mutex_lock(&dev->ex_dev.cmd_mutex);
	for (retry = 0; retry < 3; retry++) {
		if (test_bit(SAS_DEV_GONE, &dev->state)) {
			res = -ECOMM;
			break;
		}

		task = sas_alloc_slow_task(GFP_KERNEL);
		if (!task) {
			res = -ENOMEM;
			break;
		}
		task->dev = dev;
		task->task_proto = dev->tproto;
		task->smp_task.smp_req = *req;
		task->smp_task.smp_resp = *resp;

		task->task_done = smp_task_done;

		task->slow_task->timer.function = smp_task_timedout;
		task->slow_task->timer.expires = jiffies + SMP_TIMEOUT*HZ;
		add_timer(&task->slow_task->timer);

		res = i->dft->lldd_execute_task(task, GFP_KERNEL);

		if (res) {
			del_timer(&task->slow_task->timer);
			pr_notice("executing SMP task failed:%d\n", res);
			break;
		}

		wait_for_completion(&task->slow_task->completion);
		res = -ECOMM;
		if ((task->task_state_flags & SAS_TASK_STATE_ABORTED)) {
			pr_notice("smp task timed out or aborted\n");
			i->dft->lldd_abort_task(task);
			if (!(task->task_state_flags & SAS_TASK_STATE_DONE)) {
				pr_notice("SMP task aborted and not done\n");
				break;
			}
		}
		if (task->task_status.resp == SAS_TASK_COMPLETE &&
		    task->task_status.stat == SAM_STAT_GOOD) {
			res = 0;
			break;
		}
		if (task->task_status.resp == SAS_TASK_COMPLETE &&
		    task->task_status.stat == SAS_DATA_UNDERRUN) {
			/* no error, but return the number of bytes of
			 * underrun */
			res = task->task_status.residual;
			break;
		}
		if (task->task_status.resp == SAS_TASK_COMPLETE &&
		    task->task_status.stat == SAS_DATA_OVERRUN) {
			res = -EMSGSIZE;
			break;
		}
		if (task->task_status.resp == SAS_TASK_UNDELIVERED &&
		    task->task_status.stat == SAS_DEVICE_UNKNOWN)
			break;
		else {
			pr_notice("%s: task to dev %016llx response: 0x%x status 0x%x\n",
				  __func__,
				  SAS_ADDR(dev->sas_addr),
				  task->task_status.resp,
				  task->task_status.stat);
			sas_free_task(task);
			task = NULL;
		}
	}
	mutex_unlock(&dev->ex_dev.cmd_mutex);

	BUG_ON(retry == 3 && task != NULL);
	sas_free_task(task);
	return res;
}

static int smp_execute_task(struct domain_device *dev, void *req, int req_size,
			    void *resp, int resp_size)
{
	struct scatterlist req_sg;
	struct scatterlist resp_sg;

	sg_init_one(&req_sg, req, req_size);
	sg_init_one(&resp_sg, resp, resp_size);
	return smp_execute_task_sg(dev, &req_sg, &resp_sg);
}

/* ---------- Allocations ---------- */

static inline void *alloc_smp_req(int size)
{
	u8 *p = kzalloc(size, GFP_KERNEL);
	if (p)
		p[0] = SMP_REQUEST;
	return p;
}

static inline void *alloc_smp_resp(int size)
{
	return kzalloc(size, GFP_KERNEL);
}

static char sas_route_char(struct domain_device *dev, struct ex_phy *phy)
{
	switch (phy->routing_attr) {
	case TABLE_ROUTING:
		if (dev->ex_dev.t2t_supp)
			return 'U';
		else
			return 'T';
	case DIRECT_ROUTING:
		return 'D';
	case SUBTRACTIVE_ROUTING:
		return 'S';
	default:
		return '?';
	}
}

static enum sas_device_type to_dev_type(struct discover_resp *dr)
{
	/* This is detecting a failure to transmit initial dev to host
	 * FIS as described in section J.5 of sas-2 r16
	 */
	if (dr->attached_dev_type == SAS_PHY_UNUSED && dr->attached_sata_dev &&
	    dr->linkrate >= SAS_LINK_RATE_1_5_GBPS)
		return SAS_SATA_PENDING;
	else
		return dr->attached_dev_type;
}

static void sas_set_ex_phy(struct domain_device *dev, int phy_id, void *rsp)
{
	enum sas_device_type dev_type;
	enum sas_linkrate linkrate;
	u8 sas_addr[SAS_ADDR_SIZE];
	struct smp_resp *resp = rsp;
	struct discover_resp *dr = &resp->disc;
	struct sas_ha_struct *ha = dev->port->ha;
	struct expander_device *ex = &dev->ex_dev;
	struct ex_phy *phy = &ex->ex_phy[phy_id];
	struct sas_rphy *rphy = dev->rphy;
	bool new_phy = !phy->phy;
	char *type;

	if (new_phy) {
		if (WARN_ON_ONCE(test_bit(SAS_HA_ATA_EH_ACTIVE, &ha->state)))
			return;
		phy->phy = sas_phy_alloc(&rphy->dev, phy_id);

		/* FIXME: error_handling */
		BUG_ON(!phy->phy);
	}

	switch (resp->result) {
	case SMP_RESP_PHY_VACANT:
		phy->phy_state = PHY_VACANT;
		break;
	default:
		phy->phy_state = PHY_NOT_PRESENT;
		break;
	case SMP_RESP_FUNC_ACC:
		phy->phy_state = PHY_EMPTY; /* do not know yet */
		break;
	}

	/* check if anything important changed to squelch debug */
	dev_type = phy->attached_dev_type;
	linkrate  = phy->linkrate;
	memcpy(sas_addr, phy->attached_sas_addr, SAS_ADDR_SIZE);

	/* Handle vacant phy - rest of dr data is not valid so skip it */
	if (phy->phy_state == PHY_VACANT) {
		memset(phy->attached_sas_addr, 0, SAS_ADDR_SIZE);
		phy->attached_dev_type = SAS_PHY_UNUSED;
		if (!test_bit(SAS_HA_ATA_EH_ACTIVE, &ha->state)) {
			phy->phy_id = phy_id;
			goto skip;
		} else
			goto out;
	}

	phy->attached_dev_type = to_dev_type(dr);
	if (test_bit(SAS_HA_ATA_EH_ACTIVE, &ha->state))
		goto out;
	phy->phy_id = phy_id;
	phy->linkrate = dr->linkrate;
	phy->attached_sata_host = dr->attached_sata_host;
	phy->attached_sata_dev  = dr->attached_sata_dev;
	phy->attached_sata_ps   = dr->attached_sata_ps;
	phy->attached_iproto = dr->iproto << 1;
	phy->attached_tproto = dr->tproto << 1;
	/* help some expanders that fail to zero sas_address in the 'no
	 * device' case
	 */
	if (phy->attached_dev_type == SAS_PHY_UNUSED ||
	    phy->linkrate < SAS_LINK_RATE_1_5_GBPS)
		memset(phy->attached_sas_addr, 0, SAS_ADDR_SIZE);
	else
		memcpy(phy->attached_sas_addr, dr->attached_sas_addr, SAS_ADDR_SIZE);
	phy->attached_phy_id = dr->attached_phy_id;
	phy->phy_change_count = dr->change_count;
	phy->routing_attr = dr->routing_attr;
	phy->virtual = dr->virtual;
	phy->last_da_index = -1;

	phy->phy->identify.sas_address = SAS_ADDR(phy->attached_sas_addr);
	phy->phy->identify.device_type = dr->attached_dev_type;
	phy->phy->identify.initiator_port_protocols = phy->attached_iproto;
	phy->phy->identify.target_port_protocols = phy->attached_tproto;
	if (!phy->attached_tproto && dr->attached_sata_dev)
		phy->phy->identify.target_port_protocols = SAS_PROTOCOL_SATA;
	phy->phy->identify.phy_identifier = phy_id;
	phy->phy->minimum_linkrate_hw = dr->hmin_linkrate;
	phy->phy->maximum_linkrate_hw = dr->hmax_linkrate;
	phy->phy->minimum_linkrate = dr->pmin_linkrate;
	phy->phy->maximum_linkrate = dr->pmax_linkrate;
	phy->phy->negotiated_linkrate = phy->linkrate;
	phy->phy->enabled = (phy->linkrate != SAS_PHY_DISABLED);

 skip:
	if (new_phy)
		if (sas_phy_add(phy->phy)) {
			sas_phy_free(phy->phy);
			return;
		}

 out:
	switch (phy->attached_dev_type) {
	case SAS_SATA_PENDING:
		type = "stp pending";
		break;
	case SAS_PHY_UNUSED:
		type = "no device";
		break;
	case SAS_END_DEVICE:
		if (phy->attached_iproto) {
			if (phy->attached_tproto)
				type = "host+target";
			else
				type = "host";
		} else {
			if (dr->attached_sata_dev)
				type = "stp";
			else
				type = "ssp";
		}
		break;
	case SAS_EDGE_EXPANDER_DEVICE:
	case SAS_FANOUT_EXPANDER_DEVICE:
		type = "smp";
		break;
	default:
		type = "unknown";
	}

	/* this routine is polled by libata error recovery so filter
	 * unimportant messages
	 */
	if (new_phy || phy->attached_dev_type != dev_type ||
	    phy->linkrate != linkrate ||
	    SAS_ADDR(phy->attached_sas_addr) != SAS_ADDR(sas_addr))
		/* pass */;
	else
		return;

	/* if the attached device type changed and ata_eh is active,
	 * make sure we run revalidation when eh completes (see:
	 * sas_enable_revalidation)
	 */
	if (test_bit(SAS_HA_ATA_EH_ACTIVE, &ha->state))
		set_bit(DISCE_REVALIDATE_DOMAIN, &dev->port->disc.pending);

	pr_debug("%sex %016llx phy%02d:%c:%X attached: %016llx (%s)\n",
		 test_bit(SAS_HA_ATA_EH_ACTIVE, &ha->state) ? "ata: " : "",
		 SAS_ADDR(dev->sas_addr), phy->phy_id,
		 sas_route_char(dev, phy), phy->linkrate,
		 SAS_ADDR(phy->attached_sas_addr), type);
}

/* check if we have an existing attached ata device on this expander phy */
struct domain_device *sas_ex_to_ata(struct domain_device *ex_dev, int phy_id)
{
	struct ex_phy *ex_phy = &ex_dev->ex_dev.ex_phy[phy_id];
	struct domain_device *dev;
	struct sas_rphy *rphy;

	if (!ex_phy->port)
		return NULL;

	rphy = ex_phy->port->rphy;
	if (!rphy)
		return NULL;

	dev = sas_find_dev_by_rphy(rphy);

	if (dev && dev_is_sata(dev))
		return dev;

	return NULL;
}

#define DISCOVER_REQ_SIZE  16
#define DISCOVER_RESP_SIZE 56

static int sas_ex_phy_discover_helper(struct domain_device *dev, u8 *disc_req,
				      u8 *disc_resp, int single)
{
	struct discover_resp *dr;
	int res;

	disc_req[9] = single;

	res = smp_execute_task(dev, disc_req, DISCOVER_REQ_SIZE,
			       disc_resp, DISCOVER_RESP_SIZE);
	if (res)
		return res;
	dr = &((struct smp_resp *)disc_resp)->disc;
	if (memcmp(dev->sas_addr, dr->attached_sas_addr, SAS_ADDR_SIZE) == 0) {
		pr_notice("Found loopback topology, just ignore it!\n");
		return 0;
	}
	sas_set_ex_phy(dev, single, disc_resp);
	return 0;
}

int sas_ex_phy_discover(struct domain_device *dev, int single)
{
	struct expander_device *ex = &dev->ex_dev;
	int  res = 0;
	u8   *disc_req;
	u8   *disc_resp;

	disc_req = alloc_smp_req(DISCOVER_REQ_SIZE);
	if (!disc_req)
		return -ENOMEM;

	disc_resp = alloc_smp_resp(DISCOVER_RESP_SIZE);
	if (!disc_resp) {
		kfree(disc_req);
		return -ENOMEM;
	}

	disc_req[1] = SMP_DISCOVER;

	if (0 <= single && single < ex->num_phys) {
		res = sas_ex_phy_discover_helper(dev, disc_req, disc_resp, single);
	} else {
		int i;

		for (i = 0; i < ex->num_phys; i++) {
			res = sas_ex_phy_discover_helper(dev, disc_req,
							 disc_resp, i);
			if (res)
				goto out_err;
		}
	}
out_err:
	kfree(disc_resp);
	kfree(disc_req);
	return res;
}

static int sas_expander_discover(struct domain_device *dev)
{
	struct expander_device *ex = &dev->ex_dev;
	int res = -ENOMEM;

	ex->ex_phy = kcalloc(ex->num_phys, sizeof(*ex->ex_phy), GFP_KERNEL);
	if (!ex->ex_phy)
		return -ENOMEM;

	res = sas_ex_phy_discover(dev, -1);
	if (res)
		goto out_err;

	return 0;
 out_err:
	kfree(ex->ex_phy);
	ex->ex_phy = NULL;
	return res;
}

#define MAX_EXPANDER_PHYS 128

static void ex_assign_report_general(struct domain_device *dev,
					    struct smp_resp *resp)
{
	struct report_general_resp *rg = &resp->rg;

	dev->ex_dev.ex_change_count = be16_to_cpu(rg->change_count);
	dev->ex_dev.max_route_indexes = be16_to_cpu(rg->route_indexes);
	dev->ex_dev.num_phys = min(rg->num_phys, (u8)MAX_EXPANDER_PHYS);
	dev->ex_dev.t2t_supp = rg->t2t_supp;
	dev->ex_dev.conf_route_table = rg->conf_route_table;
	dev->ex_dev.configuring = rg->configuring;
	memcpy(dev->ex_dev.enclosure_logical_id, rg->enclosure_logical_id, 8);
}

#define RG_REQ_SIZE   8
#define RG_RESP_SIZE 32

static int sas_ex_general(struct domain_device *dev)
{
	u8 *rg_req;
	struct smp_resp *rg_resp;
	int res;
	int i;

	rg_req = alloc_smp_req(RG_REQ_SIZE);
	if (!rg_req)
		return -ENOMEM;

	rg_resp = alloc_smp_resp(RG_RESP_SIZE);
	if (!rg_resp) {
		kfree(rg_req);
		return -ENOMEM;
	}

	rg_req[1] = SMP_REPORT_GENERAL;

	for (i = 0; i < 5; i++) {
		res = smp_execute_task(dev, rg_req, RG_REQ_SIZE, rg_resp,
				       RG_RESP_SIZE);

		if (res) {
			pr_notice("RG to ex %016llx failed:0x%x\n",
				  SAS_ADDR(dev->sas_addr), res);
			goto out;
		} else if (rg_resp->result != SMP_RESP_FUNC_ACC) {
			pr_debug("RG:ex %016llx returned SMP result:0x%x\n",
				 SAS_ADDR(dev->sas_addr), rg_resp->result);
			res = rg_resp->result;
			goto out;
		}

		ex_assign_report_general(dev, rg_resp);

		if (dev->ex_dev.configuring) {
			pr_debug("RG: ex %llx self-configuring...\n",
				 SAS_ADDR(dev->sas_addr));
			schedule_timeout_interruptible(5*HZ);
		} else
			break;
	}
out:
	kfree(rg_req);
	kfree(rg_resp);
	return res;
}

static void ex_assign_manuf_info(struct domain_device *dev, void
					*_mi_resp)
{
	u8 *mi_resp = _mi_resp;
	struct sas_rphy *rphy = dev->rphy;
	struct sas_expander_device *edev = rphy_to_expander_device(rphy);

	memcpy(edev->vendor_id, mi_resp + 12, SAS_EXPANDER_VENDOR_ID_LEN);
	memcpy(edev->product_id, mi_resp + 20, SAS_EXPANDER_PRODUCT_ID_LEN);
	memcpy(edev->product_rev, mi_resp + 36,
	       SAS_EXPANDER_PRODUCT_REV_LEN);

	if (mi_resp[8] & 1) {
		memcpy(edev->component_vendor_id, mi_resp + 40,
		       SAS_EXPANDER_COMPONENT_VENDOR_ID_LEN);
		edev->component_id = mi_resp[48] << 8 | mi_resp[49];
		edev->component_revision_id = mi_resp[50];
	}
}

#define MI_REQ_SIZE   8
#define MI_RESP_SIZE 64

static int sas_ex_manuf_info(struct domain_device *dev)
{
	u8 *mi_req;
	u8 *mi_resp;
	int res;

	mi_req = alloc_smp_req(MI_REQ_SIZE);
	if (!mi_req)
		return -ENOMEM;

	mi_resp = alloc_smp_resp(MI_RESP_SIZE);
	if (!mi_resp) {
		kfree(mi_req);
		return -ENOMEM;
	}

	mi_req[1] = SMP_REPORT_MANUF_INFO;

	res = smp_execute_task(dev, mi_req, MI_REQ_SIZE, mi_resp,MI_RESP_SIZE);
	if (res) {
		pr_notice("MI: ex %016llx failed:0x%x\n",
			  SAS_ADDR(dev->sas_addr), res);
		goto out;
	} else if (mi_resp[2] != SMP_RESP_FUNC_ACC) {
		pr_debug("MI ex %016llx returned SMP result:0x%x\n",
			 SAS_ADDR(dev->sas_addr), mi_resp[2]);
		goto out;
	}

	ex_assign_manuf_info(dev, mi_resp);
out:
	kfree(mi_req);
	kfree(mi_resp);
	return res;
}

#define PC_REQ_SIZE  44
#define PC_RESP_SIZE 8

int sas_smp_phy_control(struct domain_device *dev, int phy_id,
			enum phy_func phy_func,
			struct sas_phy_linkrates *rates)
{
	u8 *pc_req;
	u8 *pc_resp;
	int res;

	pc_req = alloc_smp_req(PC_REQ_SIZE);
	if (!pc_req)
		return -ENOMEM;

	pc_resp = alloc_smp_resp(PC_RESP_SIZE);
	if (!pc_resp) {
		kfree(pc_req);
		return -ENOMEM;
	}

	pc_req[1] = SMP_PHY_CONTROL;
	pc_req[9] = phy_id;
	pc_req[10]= phy_func;
	if (rates) {
		pc_req[32] = rates->minimum_linkrate << 4;
		pc_req[33] = rates->maximum_linkrate << 4;
	}

	res = smp_execute_task(dev, pc_req, PC_REQ_SIZE, pc_resp,PC_RESP_SIZE);
	if (res) {
		pr_err("ex %016llx phy%02d PHY control failed: %d\n",
		       SAS_ADDR(dev->sas_addr), phy_id, res);
	} else if (pc_resp[2] != SMP_RESP_FUNC_ACC) {
		pr_err("ex %016llx phy%02d PHY control failed: function result 0x%x\n",
		       SAS_ADDR(dev->sas_addr), phy_id, pc_resp[2]);
		res = pc_resp[2];
	}
	kfree(pc_resp);
	kfree(pc_req);
	return res;
}

static void sas_ex_disable_phy(struct domain_device *dev, int phy_id)
{
	struct expander_device *ex = &dev->ex_dev;
	struct ex_phy *phy = &ex->ex_phy[phy_id];

	sas_smp_phy_control(dev, phy_id, PHY_FUNC_DISABLE, NULL);
	phy->linkrate = SAS_PHY_DISABLED;
}

static void sas_ex_disable_port(struct domain_device *dev, u8 *sas_addr)
{
	struct expander_device *ex = &dev->ex_dev;
	int i;

	for (i = 0; i < ex->num_phys; i++) {
		struct ex_phy *phy = &ex->ex_phy[i];

		if (phy->phy_state == PHY_VACANT ||
		    phy->phy_state == PHY_NOT_PRESENT)
			continue;

		if (SAS_ADDR(phy->attached_sas_addr) == SAS_ADDR(sas_addr))
			sas_ex_disable_phy(dev, i);
	}
}

static int sas_dev_present_in_domain(struct asd_sas_port *port,
					    u8 *sas_addr)
{
	struct domain_device *dev;

	if (SAS_ADDR(port->sas_addr) == SAS_ADDR(sas_addr))
		return 1;
	list_for_each_entry(dev, &port->dev_list, dev_list_node) {
		if (SAS_ADDR(dev->sas_addr) == SAS_ADDR(sas_addr))
			return 1;
	}
	return 0;
}

#define RPEL_REQ_SIZE	16
#define RPEL_RESP_SIZE	32
int sas_smp_get_phy_events(struct sas_phy *phy)
{
	int res;
	u8 *req;
	u8 *resp;
	struct sas_rphy *rphy = dev_to_rphy(phy->dev.parent);
	struct domain_device *dev = sas_find_dev_by_rphy(rphy);

	req = alloc_smp_req(RPEL_REQ_SIZE);
	if (!req)
		return -ENOMEM;

	resp = alloc_smp_resp(RPEL_RESP_SIZE);
	if (!resp) {
		kfree(req);
		return -ENOMEM;
	}

	req[1] = SMP_REPORT_PHY_ERR_LOG;
	req[9] = phy->number;

	res = smp_execute_task(dev, req, RPEL_REQ_SIZE,
			            resp, RPEL_RESP_SIZE);

	if (res)
		goto out;

	phy->invalid_dword_count = get_unaligned_be32(&resp[12]);
	phy->running_disparity_error_count = get_unaligned_be32(&resp[16]);
	phy->loss_of_dword_sync_count = get_unaligned_be32(&resp[20]);
	phy->phy_reset_problem_count = get_unaligned_be32(&resp[24]);

 out:
	kfree(req);
	kfree(resp);
	return res;

}

#ifdef CONFIG_SCSI_SAS_ATA

#define RPS_REQ_SIZE  16
#define RPS_RESP_SIZE 60

int sas_get_report_phy_sata(struct domain_device *dev, int phy_id,
			    struct smp_resp *rps_resp)
{
	int res;
	u8 *rps_req = alloc_smp_req(RPS_REQ_SIZE);
	u8 *resp = (u8 *)rps_resp;

	if (!rps_req)
		return -ENOMEM;

	rps_req[1] = SMP_REPORT_PHY_SATA;
	rps_req[9] = phy_id;

	res = smp_execute_task(dev, rps_req, RPS_REQ_SIZE,
			            rps_resp, RPS_RESP_SIZE);

	/* 0x34 is the FIS type for the D2H fis.  There's a potential
	 * standards cockup here.  sas-2 explicitly specifies the FIS
	 * should be encoded so that FIS type is in resp[24].
	 * However, some expanders endian reverse this.  Undo the
	 * reversal here */
	if (!res && resp[27] == 0x34 && resp[24] != 0x34) {
		int i;

		for (i = 0; i < 5; i++) {
			int j = 24 + (i*4);
			u8 a, b;
			a = resp[j + 0];
			b = resp[j + 1];
			resp[j + 0] = resp[j + 3];
			resp[j + 1] = resp[j + 2];
			resp[j + 2] = b;
			resp[j + 3] = a;
		}
	}

	kfree(rps_req);
	return res;
}
#endif

static void sas_ex_get_linkrate(struct domain_device *parent,
				       struct domain_device *child,
				       struct ex_phy *parent_phy)
{
	struct expander_device *parent_ex = &parent->ex_dev;
	struct sas_port *port;
	int i;

	child->pathways = 0;

	port = parent_phy->port;

	for (i = 0; i < parent_ex->num_phys; i++) {
		struct ex_phy *phy = &parent_ex->ex_phy[i];

		if (phy->phy_state == PHY_VACANT ||
		    phy->phy_state == PHY_NOT_PRESENT)
			continue;

		if (SAS_ADDR(phy->attached_sas_addr) ==
		    SAS_ADDR(child->sas_addr)) {

			child->min_linkrate = min(parent->min_linkrate,
						  phy->linkrate);
			child->max_linkrate = max(parent->max_linkrate,
						  phy->linkrate);
			child->pathways++;
			sas_port_add_phy(port, phy->phy);
		}
	}
	child->linkrate = min(parent_phy->linkrate, child->max_linkrate);
	child->pathways = min(child->pathways, parent->pathways);
}

static struct domain_device *sas_ex_discover_end_dev(
	struct domain_device *parent, int phy_id)
{
	struct expander_device *parent_ex = &parent->ex_dev;
	struct ex_phy *phy = &parent_ex->ex_phy[phy_id];
	struct domain_device *child = NULL;
	struct sas_rphy *rphy;
	int res;

	if (phy->attached_sata_host || phy->attached_sata_ps)
		return NULL;

	child = sas_alloc_device();
	if (!child)
		return NULL;

	kref_get(&parent->kref);
	child->parent = parent;
	child->port   = parent->port;
	child->iproto = phy->attached_iproto;
	memcpy(child->sas_addr, phy->attached_sas_addr, SAS_ADDR_SIZE);
	sas_hash_addr(child->hashed_sas_addr, child->sas_addr);
	if (!phy->port) {
		phy->port = sas_port_alloc(&parent->rphy->dev, phy_id);
		if (unlikely(!phy->port))
			goto out_err;
		if (unlikely(sas_port_add(phy->port) != 0)) {
			sas_port_free(phy->port);
			goto out_err;
		}
	}
	sas_ex_get_linkrate(parent, child, phy);
	sas_device_set_phy(child, phy->port);

#ifdef CONFIG_SCSI_SAS_ATA
	if ((phy->attached_tproto & SAS_PROTOCOL_STP) || phy->attached_sata_dev) {
		if (child->linkrate > parent->min_linkrate) {
<<<<<<< HEAD
			struct sas_phy_linkrates rates = {
				.maximum_linkrate = parent->min_linkrate,
				.minimum_linkrate = parent->min_linkrate,
=======
			struct sas_phy *cphy = child->phy;
			enum sas_linkrate min_prate = cphy->minimum_linkrate,
				parent_min_lrate = parent->min_linkrate,
				min_linkrate = (min_prate > parent_min_lrate) ?
					       parent_min_lrate : 0;
			struct sas_phy_linkrates rates = {
				.maximum_linkrate = parent->min_linkrate,
				.minimum_linkrate = min_linkrate,
>>>>>>> 0ecfebd2
			};
			int ret;

			pr_notice("ex %016llx phy%02d SATA device linkrate > min pathway connection rate, attempting to lower device linkrate\n",
				   SAS_ADDR(child->sas_addr), phy_id);
			ret = sas_smp_phy_control(parent, phy_id,
						  PHY_FUNC_LINK_RESET, &rates);
			if (ret) {
				pr_err("ex %016llx phy%02d SATA device could not set linkrate (%d)\n",
				       SAS_ADDR(child->sas_addr), phy_id, ret);
				goto out_free;
			}
			pr_notice("ex %016llx phy%02d SATA device set linkrate successfully\n",
				  SAS_ADDR(child->sas_addr), phy_id);
			child->linkrate = child->min_linkrate;
		}
		res = sas_get_ata_info(child, phy);
		if (res)
			goto out_free;

		sas_init_dev(child);
		res = sas_ata_init(child);
		if (res)
			goto out_free;
		rphy = sas_end_device_alloc(phy->port);
		if (!rphy)
			goto out_free;
		rphy->identify.phy_identifier = phy_id;

		child->rphy = rphy;
		get_device(&rphy->dev);

		list_add_tail(&child->disco_list_node, &parent->port->disco_list);

		res = sas_discover_sata(child);
		if (res) {
<<<<<<< HEAD
			pr_notice("sas_discover_sata() for device %16llx at %016llx:0x%x returned 0x%x\n",
=======
			pr_notice("sas_discover_sata() for device %16llx at %016llx:%02d returned 0x%x\n",
>>>>>>> 0ecfebd2
				  SAS_ADDR(child->sas_addr),
				  SAS_ADDR(parent->sas_addr), phy_id, res);
			goto out_list_del;
		}
	} else
#endif
	  if (phy->attached_tproto & SAS_PROTOCOL_SSP) {
		child->dev_type = SAS_END_DEVICE;
		rphy = sas_end_device_alloc(phy->port);
		/* FIXME: error handling */
		if (unlikely(!rphy))
			goto out_free;
		child->tproto = phy->attached_tproto;
		sas_init_dev(child);

		child->rphy = rphy;
		get_device(&rphy->dev);
		rphy->identify.phy_identifier = phy_id;
		sas_fill_in_rphy(child, rphy);

		list_add_tail(&child->disco_list_node, &parent->port->disco_list);

		res = sas_discover_end_dev(child);
		if (res) {
<<<<<<< HEAD
			pr_notice("sas_discover_end_dev() for device %16llx at %016llx:0x%x returned 0x%x\n",
=======
			pr_notice("sas_discover_end_dev() for device %16llx at %016llx:%02d returned 0x%x\n",
>>>>>>> 0ecfebd2
				  SAS_ADDR(child->sas_addr),
				  SAS_ADDR(parent->sas_addr), phy_id, res);
			goto out_list_del;
		}
	} else {
		pr_notice("target proto 0x%x at %016llx:0x%x not handled\n",
			  phy->attached_tproto, SAS_ADDR(parent->sas_addr),
			  phy_id);
		goto out_free;
	}

	list_add_tail(&child->siblings, &parent_ex->children);
	return child;

 out_list_del:
	sas_rphy_free(child->rphy);
	list_del(&child->disco_list_node);
	spin_lock_irq(&parent->port->dev_list_lock);
	list_del(&child->dev_list_node);
	spin_unlock_irq(&parent->port->dev_list_lock);
 out_free:
	sas_port_delete(phy->port);
 out_err:
	phy->port = NULL;
	sas_put_device(child);
	return NULL;
}

/* See if this phy is part of a wide port */
static bool sas_ex_join_wide_port(struct domain_device *parent, int phy_id)
{
	struct ex_phy *phy = &parent->ex_dev.ex_phy[phy_id];
	int i;

	for (i = 0; i < parent->ex_dev.num_phys; i++) {
		struct ex_phy *ephy = &parent->ex_dev.ex_phy[i];

		if (ephy == phy)
			continue;

		if (!memcmp(phy->attached_sas_addr, ephy->attached_sas_addr,
			    SAS_ADDR_SIZE) && ephy->port) {
			sas_port_add_phy(ephy->port, phy->phy);
			phy->port = ephy->port;
			phy->phy_state = PHY_DEVICE_DISCOVERED;
			return true;
		}
	}

	return false;
}

static struct domain_device *sas_ex_discover_expander(
	struct domain_device *parent, int phy_id)
{
	struct sas_expander_device *parent_ex = rphy_to_expander_device(parent->rphy);
	struct ex_phy *phy = &parent->ex_dev.ex_phy[phy_id];
	struct domain_device *child = NULL;
	struct sas_rphy *rphy;
	struct sas_expander_device *edev;
	struct asd_sas_port *port;
	int res;

	if (phy->routing_attr == DIRECT_ROUTING) {
<<<<<<< HEAD
		pr_warn("ex %016llx:0x%x:D <--> ex %016llx:0x%x is not allowed\n",
=======
		pr_warn("ex %016llx:%02d:D <--> ex %016llx:0x%x is not allowed\n",
>>>>>>> 0ecfebd2
			SAS_ADDR(parent->sas_addr), phy_id,
			SAS_ADDR(phy->attached_sas_addr),
			phy->attached_phy_id);
		return NULL;
	}
	child = sas_alloc_device();
	if (!child)
		return NULL;

	phy->port = sas_port_alloc(&parent->rphy->dev, phy_id);
	/* FIXME: better error handling */
	BUG_ON(sas_port_add(phy->port) != 0);


	switch (phy->attached_dev_type) {
	case SAS_EDGE_EXPANDER_DEVICE:
		rphy = sas_expander_alloc(phy->port,
					  SAS_EDGE_EXPANDER_DEVICE);
		break;
	case SAS_FANOUT_EXPANDER_DEVICE:
		rphy = sas_expander_alloc(phy->port,
					  SAS_FANOUT_EXPANDER_DEVICE);
		break;
	default:
		rphy = NULL;	/* shut gcc up */
		BUG();
	}
	port = parent->port;
	child->rphy = rphy;
	get_device(&rphy->dev);
	edev = rphy_to_expander_device(rphy);
	child->dev_type = phy->attached_dev_type;
	kref_get(&parent->kref);
	child->parent = parent;
	child->port = port;
	child->iproto = phy->attached_iproto;
	child->tproto = phy->attached_tproto;
	memcpy(child->sas_addr, phy->attached_sas_addr, SAS_ADDR_SIZE);
	sas_hash_addr(child->hashed_sas_addr, child->sas_addr);
	sas_ex_get_linkrate(parent, child, phy);
	edev->level = parent_ex->level + 1;
	parent->port->disc.max_level = max(parent->port->disc.max_level,
					   edev->level);
	sas_init_dev(child);
	sas_fill_in_rphy(child, rphy);
	sas_rphy_add(rphy);

	spin_lock_irq(&parent->port->dev_list_lock);
	list_add_tail(&child->dev_list_node, &parent->port->dev_list);
	spin_unlock_irq(&parent->port->dev_list_lock);

	res = sas_discover_expander(child);
	if (res) {
		sas_rphy_delete(rphy);
		spin_lock_irq(&parent->port->dev_list_lock);
		list_del(&child->dev_list_node);
		spin_unlock_irq(&parent->port->dev_list_lock);
		sas_put_device(child);
		sas_port_delete(phy->port);
		phy->port = NULL;
		return NULL;
	}
	list_add_tail(&child->siblings, &parent->ex_dev.children);
	return child;
}

static int sas_ex_discover_dev(struct domain_device *dev, int phy_id)
{
	struct expander_device *ex = &dev->ex_dev;
	struct ex_phy *ex_phy = &ex->ex_phy[phy_id];
	struct domain_device *child = NULL;
	int res = 0;

	/* Phy state */
	if (ex_phy->linkrate == SAS_SATA_SPINUP_HOLD) {
		if (!sas_smp_phy_control(dev, phy_id, PHY_FUNC_LINK_RESET, NULL))
			res = sas_ex_phy_discover(dev, phy_id);
		if (res)
			return res;
	}

	/* Parent and domain coherency */
	if (!dev->parent && (SAS_ADDR(ex_phy->attached_sas_addr) ==
			     SAS_ADDR(dev->port->sas_addr))) {
		sas_add_parent_port(dev, phy_id);
		return 0;
	}
	if (dev->parent && (SAS_ADDR(ex_phy->attached_sas_addr) ==
			    SAS_ADDR(dev->parent->sas_addr))) {
		sas_add_parent_port(dev, phy_id);
		if (ex_phy->routing_attr == TABLE_ROUTING)
			sas_configure_phy(dev, phy_id, dev->port->sas_addr, 1);
		return 0;
	}

	if (sas_dev_present_in_domain(dev->port, ex_phy->attached_sas_addr))
		sas_ex_disable_port(dev, ex_phy->attached_sas_addr);

	if (ex_phy->attached_dev_type == SAS_PHY_UNUSED) {
		if (ex_phy->routing_attr == DIRECT_ROUTING) {
			memset(ex_phy->attached_sas_addr, 0, SAS_ADDR_SIZE);
			sas_configure_routing(dev, ex_phy->attached_sas_addr);
		}
		return 0;
	} else if (ex_phy->linkrate == SAS_LINK_RATE_UNKNOWN)
		return 0;

	if (ex_phy->attached_dev_type != SAS_END_DEVICE &&
	    ex_phy->attached_dev_type != SAS_FANOUT_EXPANDER_DEVICE &&
	    ex_phy->attached_dev_type != SAS_EDGE_EXPANDER_DEVICE &&
	    ex_phy->attached_dev_type != SAS_SATA_PENDING) {
<<<<<<< HEAD
		pr_warn("unknown device type(0x%x) attached to ex %016llx phy 0x%x\n",
=======
		pr_warn("unknown device type(0x%x) attached to ex %016llx phy%02d\n",
>>>>>>> 0ecfebd2
			ex_phy->attached_dev_type,
			SAS_ADDR(dev->sas_addr),
			phy_id);
		return 0;
	}

	res = sas_configure_routing(dev, ex_phy->attached_sas_addr);
	if (res) {
		pr_notice("configure routing for dev %016llx reported 0x%x. Forgotten\n",
			  SAS_ADDR(ex_phy->attached_sas_addr), res);
		sas_disable_routing(dev, ex_phy->attached_sas_addr);
		return res;
	}

	if (sas_ex_join_wide_port(dev, phy_id)) {
<<<<<<< HEAD
		pr_debug("Attaching ex phy%d to wide port %016llx\n",
=======
		pr_debug("Attaching ex phy%02d to wide port %016llx\n",
>>>>>>> 0ecfebd2
			 phy_id, SAS_ADDR(ex_phy->attached_sas_addr));
		return res;
	}

	switch (ex_phy->attached_dev_type) {
	case SAS_END_DEVICE:
	case SAS_SATA_PENDING:
		child = sas_ex_discover_end_dev(dev, phy_id);
		break;
	case SAS_FANOUT_EXPANDER_DEVICE:
		if (SAS_ADDR(dev->port->disc.fanout_sas_addr)) {
<<<<<<< HEAD
			pr_debug("second fanout expander %016llx phy 0x%x attached to ex %016llx phy 0x%x\n",
=======
			pr_debug("second fanout expander %016llx phy%02d attached to ex %016llx phy%02d\n",
>>>>>>> 0ecfebd2
				 SAS_ADDR(ex_phy->attached_sas_addr),
				 ex_phy->attached_phy_id,
				 SAS_ADDR(dev->sas_addr),
				 phy_id);
			sas_ex_disable_phy(dev, phy_id);
			break;
		} else
			memcpy(dev->port->disc.fanout_sas_addr,
			       ex_phy->attached_sas_addr, SAS_ADDR_SIZE);
		/* fallthrough */
	case SAS_EDGE_EXPANDER_DEVICE:
		child = sas_ex_discover_expander(dev, phy_id);
		break;
	default:
		break;
	}

	if (child) {
		int i;

		for (i = 0; i < ex->num_phys; i++) {
			if (ex->ex_phy[i].phy_state == PHY_VACANT ||
			    ex->ex_phy[i].phy_state == PHY_NOT_PRESENT)
				continue;
			/*
			 * Due to races, the phy might not get added to the
			 * wide port, so we add the phy to the wide port here.
			 */
			if (SAS_ADDR(ex->ex_phy[i].attached_sas_addr) ==
			    SAS_ADDR(child->sas_addr)) {
				ex->ex_phy[i].phy_state= PHY_DEVICE_DISCOVERED;
				if (sas_ex_join_wide_port(dev, i))
<<<<<<< HEAD
					pr_debug("Attaching ex phy%d to wide port %016llx\n",
=======
					pr_debug("Attaching ex phy%02d to wide port %016llx\n",
>>>>>>> 0ecfebd2
						 i, SAS_ADDR(ex->ex_phy[i].attached_sas_addr));
			}
		}
	}

	return res;
}

static int sas_find_sub_addr(struct domain_device *dev, u8 *sub_addr)
{
	struct expander_device *ex = &dev->ex_dev;
	int i;

	for (i = 0; i < ex->num_phys; i++) {
		struct ex_phy *phy = &ex->ex_phy[i];

		if (phy->phy_state == PHY_VACANT ||
		    phy->phy_state == PHY_NOT_PRESENT)
			continue;

		if ((phy->attached_dev_type == SAS_EDGE_EXPANDER_DEVICE ||
		     phy->attached_dev_type == SAS_FANOUT_EXPANDER_DEVICE) &&
		    phy->routing_attr == SUBTRACTIVE_ROUTING) {

			memcpy(sub_addr, phy->attached_sas_addr, SAS_ADDR_SIZE);

			return 1;
		}
	}
	return 0;
}

static int sas_check_level_subtractive_boundary(struct domain_device *dev)
{
	struct expander_device *ex = &dev->ex_dev;
	struct domain_device *child;
	u8 sub_addr[SAS_ADDR_SIZE] = {0, };

	list_for_each_entry(child, &ex->children, siblings) {
		if (child->dev_type != SAS_EDGE_EXPANDER_DEVICE &&
		    child->dev_type != SAS_FANOUT_EXPANDER_DEVICE)
			continue;
		if (sub_addr[0] == 0) {
			sas_find_sub_addr(child, sub_addr);
			continue;
		} else {
			u8 s2[SAS_ADDR_SIZE];

			if (sas_find_sub_addr(child, s2) &&
			    (SAS_ADDR(sub_addr) != SAS_ADDR(s2))) {

				pr_notice("ex %016llx->%016llx-?->%016llx diverges from subtractive boundary %016llx\n",
					  SAS_ADDR(dev->sas_addr),
					  SAS_ADDR(child->sas_addr),
					  SAS_ADDR(s2),
					  SAS_ADDR(sub_addr));

				sas_ex_disable_port(child, s2);
			}
		}
	}
	return 0;
}
/**
 * sas_ex_discover_devices - discover devices attached to this expander
 * @dev: pointer to the expander domain device
 * @single: if you want to do a single phy, else set to -1;
 *
 * Configure this expander for use with its devices and register the
 * devices of this expander.
 */
static int sas_ex_discover_devices(struct domain_device *dev, int single)
{
	struct expander_device *ex = &dev->ex_dev;
	int i = 0, end = ex->num_phys;
	int res = 0;

	if (0 <= single && single < end) {
		i = single;
		end = i+1;
	}

	for ( ; i < end; i++) {
		struct ex_phy *ex_phy = &ex->ex_phy[i];

		if (ex_phy->phy_state == PHY_VACANT ||
		    ex_phy->phy_state == PHY_NOT_PRESENT ||
		    ex_phy->phy_state == PHY_DEVICE_DISCOVERED)
			continue;

		switch (ex_phy->linkrate) {
		case SAS_PHY_DISABLED:
		case SAS_PHY_RESET_PROBLEM:
		case SAS_SATA_PORT_SELECTOR:
			continue;
		default:
			res = sas_ex_discover_dev(dev, i);
			if (res)
				break;
			continue;
		}
	}

	if (!res)
		sas_check_level_subtractive_boundary(dev);

	return res;
}

static int sas_check_ex_subtractive_boundary(struct domain_device *dev)
{
	struct expander_device *ex = &dev->ex_dev;
	int i;
	u8  *sub_sas_addr = NULL;

	if (dev->dev_type != SAS_EDGE_EXPANDER_DEVICE)
		return 0;

	for (i = 0; i < ex->num_phys; i++) {
		struct ex_phy *phy = &ex->ex_phy[i];

		if (phy->phy_state == PHY_VACANT ||
		    phy->phy_state == PHY_NOT_PRESENT)
			continue;

		if ((phy->attached_dev_type == SAS_FANOUT_EXPANDER_DEVICE ||
		     phy->attached_dev_type == SAS_EDGE_EXPANDER_DEVICE) &&
		    phy->routing_attr == SUBTRACTIVE_ROUTING) {

			if (!sub_sas_addr)
				sub_sas_addr = &phy->attached_sas_addr[0];
			else if (SAS_ADDR(sub_sas_addr) !=
				 SAS_ADDR(phy->attached_sas_addr)) {

<<<<<<< HEAD
				pr_notice("ex %016llx phy 0x%x diverges(%016llx) on subtractive boundary(%016llx). Disabled\n",
=======
				pr_notice("ex %016llx phy%02d diverges(%016llx) on subtractive boundary(%016llx). Disabled\n",
>>>>>>> 0ecfebd2
					  SAS_ADDR(dev->sas_addr), i,
					  SAS_ADDR(phy->attached_sas_addr),
					  SAS_ADDR(sub_sas_addr));
				sas_ex_disable_phy(dev, i);
			}
		}
	}
	return 0;
}

static void sas_print_parent_topology_bug(struct domain_device *child,
						 struct ex_phy *parent_phy,
						 struct ex_phy *child_phy)
{
	static const char *ex_type[] = {
		[SAS_EDGE_EXPANDER_DEVICE] = "edge",
		[SAS_FANOUT_EXPANDER_DEVICE] = "fanout",
	};
	struct domain_device *parent = child->parent;

<<<<<<< HEAD
	pr_notice("%s ex %016llx phy 0x%x <--> %s ex %016llx phy 0x%x has %c:%c routing link!\n",
		  ex_type[parent->dev_type],
		  SAS_ADDR(parent->sas_addr),
		  parent_phy->phy_id,

		  ex_type[child->dev_type],
		  SAS_ADDR(child->sas_addr),
		  child_phy->phy_id,

=======
	pr_notice("%s ex %016llx phy%02d <--> %s ex %016llx phy%02d has %c:%c routing link!\n",
		  ex_type[parent->dev_type],
		  SAS_ADDR(parent->sas_addr),
		  parent_phy->phy_id,

		  ex_type[child->dev_type],
		  SAS_ADDR(child->sas_addr),
		  child_phy->phy_id,

>>>>>>> 0ecfebd2
		  sas_route_char(parent, parent_phy),
		  sas_route_char(child, child_phy));
}

static int sas_check_eeds(struct domain_device *child,
				 struct ex_phy *parent_phy,
				 struct ex_phy *child_phy)
{
	int res = 0;
	struct domain_device *parent = child->parent;

	if (SAS_ADDR(parent->port->disc.fanout_sas_addr) != 0) {
		res = -ENODEV;
<<<<<<< HEAD
		pr_warn("edge ex %016llx phy S:0x%x <--> edge ex %016llx phy S:0x%x, while there is a fanout ex %016llx\n",
=======
		pr_warn("edge ex %016llx phy S:%02d <--> edge ex %016llx phy S:%02d, while there is a fanout ex %016llx\n",
>>>>>>> 0ecfebd2
			SAS_ADDR(parent->sas_addr),
			parent_phy->phy_id,
			SAS_ADDR(child->sas_addr),
			child_phy->phy_id,
			SAS_ADDR(parent->port->disc.fanout_sas_addr));
	} else if (SAS_ADDR(parent->port->disc.eeds_a) == 0) {
		memcpy(parent->port->disc.eeds_a, parent->sas_addr,
		       SAS_ADDR_SIZE);
		memcpy(parent->port->disc.eeds_b, child->sas_addr,
		       SAS_ADDR_SIZE);
	} else if (((SAS_ADDR(parent->port->disc.eeds_a) ==
		    SAS_ADDR(parent->sas_addr)) ||
		   (SAS_ADDR(parent->port->disc.eeds_a) ==
		    SAS_ADDR(child->sas_addr)))
		   &&
		   ((SAS_ADDR(parent->port->disc.eeds_b) ==
		     SAS_ADDR(parent->sas_addr)) ||
		    (SAS_ADDR(parent->port->disc.eeds_b) ==
		     SAS_ADDR(child->sas_addr))))
		;
	else {
		res = -ENODEV;
<<<<<<< HEAD
		pr_warn("edge ex %016llx phy 0x%x <--> edge ex %016llx phy 0x%x link forms a third EEDS!\n",
=======
		pr_warn("edge ex %016llx phy%02d <--> edge ex %016llx phy%02d link forms a third EEDS!\n",
>>>>>>> 0ecfebd2
			SAS_ADDR(parent->sas_addr),
			parent_phy->phy_id,
			SAS_ADDR(child->sas_addr),
			child_phy->phy_id);
	}

	return res;
}

/* Here we spill over 80 columns.  It is intentional.
 */
static int sas_check_parent_topology(struct domain_device *child)
{
	struct expander_device *child_ex = &child->ex_dev;
	struct expander_device *parent_ex;
	int i;
	int res = 0;

	if (!child->parent)
		return 0;

	if (child->parent->dev_type != SAS_EDGE_EXPANDER_DEVICE &&
	    child->parent->dev_type != SAS_FANOUT_EXPANDER_DEVICE)
		return 0;

	parent_ex = &child->parent->ex_dev;

	for (i = 0; i < parent_ex->num_phys; i++) {
		struct ex_phy *parent_phy = &parent_ex->ex_phy[i];
		struct ex_phy *child_phy;

		if (parent_phy->phy_state == PHY_VACANT ||
		    parent_phy->phy_state == PHY_NOT_PRESENT)
			continue;

		if (SAS_ADDR(parent_phy->attached_sas_addr) != SAS_ADDR(child->sas_addr))
			continue;

		child_phy = &child_ex->ex_phy[parent_phy->attached_phy_id];

		switch (child->parent->dev_type) {
		case SAS_EDGE_EXPANDER_DEVICE:
			if (child->dev_type == SAS_FANOUT_EXPANDER_DEVICE) {
				if (parent_phy->routing_attr != SUBTRACTIVE_ROUTING ||
				    child_phy->routing_attr != TABLE_ROUTING) {
					sas_print_parent_topology_bug(child, parent_phy, child_phy);
					res = -ENODEV;
				}
			} else if (parent_phy->routing_attr == SUBTRACTIVE_ROUTING) {
				if (child_phy->routing_attr == SUBTRACTIVE_ROUTING) {
					res = sas_check_eeds(child, parent_phy, child_phy);
				} else if (child_phy->routing_attr != TABLE_ROUTING) {
					sas_print_parent_topology_bug(child, parent_phy, child_phy);
					res = -ENODEV;
				}
			} else if (parent_phy->routing_attr == TABLE_ROUTING) {
				if (child_phy->routing_attr == SUBTRACTIVE_ROUTING ||
				    (child_phy->routing_attr == TABLE_ROUTING &&
				     child_ex->t2t_supp && parent_ex->t2t_supp)) {
					/* All good */;
				} else {
					sas_print_parent_topology_bug(child, parent_phy, child_phy);
					res = -ENODEV;
				}
			}
			break;
		case SAS_FANOUT_EXPANDER_DEVICE:
			if (parent_phy->routing_attr != TABLE_ROUTING ||
			    child_phy->routing_attr != SUBTRACTIVE_ROUTING) {
				sas_print_parent_topology_bug(child, parent_phy, child_phy);
				res = -ENODEV;
			}
			break;
		default:
			break;
		}
	}

	return res;
}

#define RRI_REQ_SIZE  16
#define RRI_RESP_SIZE 44

static int sas_configure_present(struct domain_device *dev, int phy_id,
				 u8 *sas_addr, int *index, int *present)
{
	int i, res = 0;
	struct expander_device *ex = &dev->ex_dev;
	struct ex_phy *phy = &ex->ex_phy[phy_id];
	u8 *rri_req;
	u8 *rri_resp;

	*present = 0;
	*index = 0;

	rri_req = alloc_smp_req(RRI_REQ_SIZE);
	if (!rri_req)
		return -ENOMEM;

	rri_resp = alloc_smp_resp(RRI_RESP_SIZE);
	if (!rri_resp) {
		kfree(rri_req);
		return -ENOMEM;
	}

	rri_req[1] = SMP_REPORT_ROUTE_INFO;
	rri_req[9] = phy_id;

	for (i = 0; i < ex->max_route_indexes ; i++) {
		*(__be16 *)(rri_req+6) = cpu_to_be16(i);
		res = smp_execute_task(dev, rri_req, RRI_REQ_SIZE, rri_resp,
				       RRI_RESP_SIZE);
		if (res)
			goto out;
		res = rri_resp[2];
		if (res == SMP_RESP_NO_INDEX) {
<<<<<<< HEAD
			pr_warn("overflow of indexes: dev %016llx phy 0x%x index 0x%x\n",
				SAS_ADDR(dev->sas_addr), phy_id, i);
			goto out;
		} else if (res != SMP_RESP_FUNC_ACC) {
			pr_notice("%s: dev %016llx phy 0x%x index 0x%x result 0x%x\n",
=======
			pr_warn("overflow of indexes: dev %016llx phy%02d index 0x%x\n",
				SAS_ADDR(dev->sas_addr), phy_id, i);
			goto out;
		} else if (res != SMP_RESP_FUNC_ACC) {
			pr_notice("%s: dev %016llx phy%02d index 0x%x result 0x%x\n",
>>>>>>> 0ecfebd2
				  __func__, SAS_ADDR(dev->sas_addr), phy_id,
				  i, res);
			goto out;
		}
		if (SAS_ADDR(sas_addr) != 0) {
			if (SAS_ADDR(rri_resp+16) == SAS_ADDR(sas_addr)) {
				*index = i;
				if ((rri_resp[12] & 0x80) == 0x80)
					*present = 0;
				else
					*present = 1;
				goto out;
			} else if (SAS_ADDR(rri_resp+16) == 0) {
				*index = i;
				*present = 0;
				goto out;
			}
		} else if (SAS_ADDR(rri_resp+16) == 0 &&
			   phy->last_da_index < i) {
			phy->last_da_index = i;
			*index = i;
			*present = 0;
			goto out;
		}
	}
	res = -1;
out:
	kfree(rri_req);
	kfree(rri_resp);
	return res;
}

#define CRI_REQ_SIZE  44
#define CRI_RESP_SIZE  8

static int sas_configure_set(struct domain_device *dev, int phy_id,
			     u8 *sas_addr, int index, int include)
{
	int res;
	u8 *cri_req;
	u8 *cri_resp;

	cri_req = alloc_smp_req(CRI_REQ_SIZE);
	if (!cri_req)
		return -ENOMEM;

	cri_resp = alloc_smp_resp(CRI_RESP_SIZE);
	if (!cri_resp) {
		kfree(cri_req);
		return -ENOMEM;
	}

	cri_req[1] = SMP_CONF_ROUTE_INFO;
	*(__be16 *)(cri_req+6) = cpu_to_be16(index);
	cri_req[9] = phy_id;
	if (SAS_ADDR(sas_addr) == 0 || !include)
		cri_req[12] |= 0x80;
	memcpy(cri_req+16, sas_addr, SAS_ADDR_SIZE);

	res = smp_execute_task(dev, cri_req, CRI_REQ_SIZE, cri_resp,
			       CRI_RESP_SIZE);
	if (res)
		goto out;
	res = cri_resp[2];
	if (res == SMP_RESP_NO_INDEX) {
<<<<<<< HEAD
		pr_warn("overflow of indexes: dev %016llx phy 0x%x index 0x%x\n",
=======
		pr_warn("overflow of indexes: dev %016llx phy%02d index 0x%x\n",
>>>>>>> 0ecfebd2
			SAS_ADDR(dev->sas_addr), phy_id, index);
	}
out:
	kfree(cri_req);
	kfree(cri_resp);
	return res;
}

static int sas_configure_phy(struct domain_device *dev, int phy_id,
				    u8 *sas_addr, int include)
{
	int index;
	int present;
	int res;

	res = sas_configure_present(dev, phy_id, sas_addr, &index, &present);
	if (res)
		return res;
	if (include ^ present)
		return sas_configure_set(dev, phy_id, sas_addr, index,include);

	return res;
}

/**
 * sas_configure_parent - configure routing table of parent
 * @parent: parent expander
 * @child: child expander
 * @sas_addr: SAS port identifier of device directly attached to child
 * @include: whether or not to include @child in the expander routing table
 */
static int sas_configure_parent(struct domain_device *parent,
				struct domain_device *child,
				u8 *sas_addr, int include)
{
	struct expander_device *ex_parent = &parent->ex_dev;
	int res = 0;
	int i;

	if (parent->parent) {
		res = sas_configure_parent(parent->parent, parent, sas_addr,
					   include);
		if (res)
			return res;
	}

	if (ex_parent->conf_route_table == 0) {
		pr_debug("ex %016llx has self-configuring routing table\n",
			 SAS_ADDR(parent->sas_addr));
		return 0;
	}

	for (i = 0; i < ex_parent->num_phys; i++) {
		struct ex_phy *phy = &ex_parent->ex_phy[i];

		if ((phy->routing_attr == TABLE_ROUTING) &&
		    (SAS_ADDR(phy->attached_sas_addr) ==
		     SAS_ADDR(child->sas_addr))) {
			res = sas_configure_phy(parent, i, sas_addr, include);
			if (res)
				return res;
		}
	}

	return res;
}

/**
 * sas_configure_routing - configure routing
 * @dev: expander device
 * @sas_addr: port identifier of device directly attached to the expander device
 */
static int sas_configure_routing(struct domain_device *dev, u8 *sas_addr)
{
	if (dev->parent)
		return sas_configure_parent(dev->parent, dev, sas_addr, 1);
	return 0;
}

static int sas_disable_routing(struct domain_device *dev,  u8 *sas_addr)
{
	if (dev->parent)
		return sas_configure_parent(dev->parent, dev, sas_addr, 0);
	return 0;
}

/**
 * sas_discover_expander - expander discovery
 * @dev: pointer to expander domain device
 *
 * See comment in sas_discover_sata().
 */
static int sas_discover_expander(struct domain_device *dev)
{
	int res;

	res = sas_notify_lldd_dev_found(dev);
	if (res)
		return res;

	res = sas_ex_general(dev);
	if (res)
		goto out_err;
	res = sas_ex_manuf_info(dev);
	if (res)
		goto out_err;

	res = sas_expander_discover(dev);
	if (res) {
		pr_warn("expander %016llx discovery failed(0x%x)\n",
			SAS_ADDR(dev->sas_addr), res);
		goto out_err;
	}

	sas_check_ex_subtractive_boundary(dev);
	res = sas_check_parent_topology(dev);
	if (res)
		goto out_err;
	return 0;
out_err:
	sas_notify_lldd_dev_gone(dev);
	return res;
}

static int sas_ex_level_discovery(struct asd_sas_port *port, const int level)
{
	int res = 0;
	struct domain_device *dev;

	list_for_each_entry(dev, &port->dev_list, dev_list_node) {
		if (dev->dev_type == SAS_EDGE_EXPANDER_DEVICE ||
		    dev->dev_type == SAS_FANOUT_EXPANDER_DEVICE) {
			struct sas_expander_device *ex =
				rphy_to_expander_device(dev->rphy);

			if (level == ex->level)
				res = sas_ex_discover_devices(dev, -1);
			else if (level > 0)
				res = sas_ex_discover_devices(port->port_dev, -1);

		}
	}

	return res;
}

static int sas_ex_bfs_disc(struct asd_sas_port *port)
{
	int res;
	int level;

	do {
		level = port->disc.max_level;
		res = sas_ex_level_discovery(port, level);
		mb();
	} while (level < port->disc.max_level);

	return res;
}

int sas_discover_root_expander(struct domain_device *dev)
{
	int res;
	struct sas_expander_device *ex = rphy_to_expander_device(dev->rphy);

	res = sas_rphy_add(dev->rphy);
	if (res)
		goto out_err;

	ex->level = dev->port->disc.max_level; /* 0 */
	res = sas_discover_expander(dev);
	if (res)
		goto out_err2;

	sas_ex_bfs_disc(dev->port);

	return res;

out_err2:
	sas_rphy_remove(dev->rphy);
out_err:
	return res;
}

/* ---------- Domain revalidation ---------- */

static int sas_get_phy_discover(struct domain_device *dev,
				int phy_id, struct smp_resp *disc_resp)
{
	int res;
	u8 *disc_req;

	disc_req = alloc_smp_req(DISCOVER_REQ_SIZE);
	if (!disc_req)
		return -ENOMEM;

	disc_req[1] = SMP_DISCOVER;
	disc_req[9] = phy_id;

	res = smp_execute_task(dev, disc_req, DISCOVER_REQ_SIZE,
			       disc_resp, DISCOVER_RESP_SIZE);
	if (res)
		goto out;
	else if (disc_resp->result != SMP_RESP_FUNC_ACC) {
		res = disc_resp->result;
		goto out;
	}
out:
	kfree(disc_req);
	return res;
}

static int sas_get_phy_change_count(struct domain_device *dev,
				    int phy_id, int *pcc)
{
	int res;
	struct smp_resp *disc_resp;

	disc_resp = alloc_smp_resp(DISCOVER_RESP_SIZE);
	if (!disc_resp)
		return -ENOMEM;

	res = sas_get_phy_discover(dev, phy_id, disc_resp);
	if (!res)
		*pcc = disc_resp->disc.change_count;

	kfree(disc_resp);
	return res;
}

static int sas_get_phy_attached_dev(struct domain_device *dev, int phy_id,
				    u8 *sas_addr, enum sas_device_type *type)
{
	int res;
	struct smp_resp *disc_resp;
	struct discover_resp *dr;

	disc_resp = alloc_smp_resp(DISCOVER_RESP_SIZE);
	if (!disc_resp)
		return -ENOMEM;
	dr = &disc_resp->disc;

	res = sas_get_phy_discover(dev, phy_id, disc_resp);
	if (res == 0) {
		memcpy(sas_addr, disc_resp->disc.attached_sas_addr,
		       SAS_ADDR_SIZE);
		*type = to_dev_type(dr);
		if (*type == 0)
			memset(sas_addr, 0, SAS_ADDR_SIZE);
	}
	kfree(disc_resp);
	return res;
}

static int sas_find_bcast_phy(struct domain_device *dev, int *phy_id,
			      int from_phy, bool update)
{
	struct expander_device *ex = &dev->ex_dev;
	int res = 0;
	int i;

	for (i = from_phy; i < ex->num_phys; i++) {
		int phy_change_count = 0;

		res = sas_get_phy_change_count(dev, i, &phy_change_count);
		switch (res) {
		case SMP_RESP_PHY_VACANT:
		case SMP_RESP_NO_PHY:
			continue;
		case SMP_RESP_FUNC_ACC:
			break;
		default:
			return res;
		}

		if (phy_change_count != ex->ex_phy[i].phy_change_count) {
			if (update)
				ex->ex_phy[i].phy_change_count =
					phy_change_count;
			*phy_id = i;
			return 0;
		}
	}
	return 0;
}

static int sas_get_ex_change_count(struct domain_device *dev, int *ecc)
{
	int res;
	u8  *rg_req;
	struct smp_resp  *rg_resp;

	rg_req = alloc_smp_req(RG_REQ_SIZE);
	if (!rg_req)
		return -ENOMEM;

	rg_resp = alloc_smp_resp(RG_RESP_SIZE);
	if (!rg_resp) {
		kfree(rg_req);
		return -ENOMEM;
	}

	rg_req[1] = SMP_REPORT_GENERAL;

	res = smp_execute_task(dev, rg_req, RG_REQ_SIZE, rg_resp,
			       RG_RESP_SIZE);
	if (res)
		goto out;
	if (rg_resp->result != SMP_RESP_FUNC_ACC) {
		res = rg_resp->result;
		goto out;
	}

	*ecc = be16_to_cpu(rg_resp->rg.change_count);
out:
	kfree(rg_resp);
	kfree(rg_req);
	return res;
}
/**
 * sas_find_bcast_dev -  find the device issue BROADCAST(CHANGE).
 * @dev:domain device to be detect.
 * @src_dev: the device which originated BROADCAST(CHANGE).
 *
 * Add self-configuration expander support. Suppose two expander cascading,
 * when the first level expander is self-configuring, hotplug the disks in
 * second level expander, BROADCAST(CHANGE) will not only be originated
 * in the second level expander, but also be originated in the first level
 * expander (see SAS protocol SAS 2r-14, 7.11 for detail), it is to say,
 * expander changed count in two level expanders will all increment at least
 * once, but the phy which chang count has changed is the source device which
 * we concerned.
 */

static int sas_find_bcast_dev(struct domain_device *dev,
			      struct domain_device **src_dev)
{
	struct expander_device *ex = &dev->ex_dev;
	int ex_change_count = -1;
	int phy_id = -1;
	int res;
	struct domain_device *ch;

	res = sas_get_ex_change_count(dev, &ex_change_count);
	if (res)
		goto out;
	if (ex_change_count != -1 && ex_change_count != ex->ex_change_count) {
		/* Just detect if this expander phys phy change count changed,
		* in order to determine if this expander originate BROADCAST,
		* and do not update phy change count field in our structure.
		*/
		res = sas_find_bcast_phy(dev, &phy_id, 0, false);
		if (phy_id != -1) {
			*src_dev = dev;
			ex->ex_change_count = ex_change_count;
<<<<<<< HEAD
			pr_info("Expander phy change count has changed\n");
			return res;
		} else
			pr_info("Expander phys DID NOT change\n");
=======
			pr_info("ex %016llx phy%02d change count has changed\n",
				SAS_ADDR(dev->sas_addr), phy_id);
			return res;
		} else
			pr_info("ex %016llx phys DID NOT change\n",
				SAS_ADDR(dev->sas_addr));
>>>>>>> 0ecfebd2
	}
	list_for_each_entry(ch, &ex->children, siblings) {
		if (ch->dev_type == SAS_EDGE_EXPANDER_DEVICE || ch->dev_type == SAS_FANOUT_EXPANDER_DEVICE) {
			res = sas_find_bcast_dev(ch, src_dev);
			if (*src_dev)
				return res;
		}
	}
out:
	return res;
}

static void sas_unregister_ex_tree(struct asd_sas_port *port, struct domain_device *dev)
{
	struct expander_device *ex = &dev->ex_dev;
	struct domain_device *child, *n;

	list_for_each_entry_safe(child, n, &ex->children, siblings) {
		set_bit(SAS_DEV_GONE, &child->state);
		if (child->dev_type == SAS_EDGE_EXPANDER_DEVICE ||
		    child->dev_type == SAS_FANOUT_EXPANDER_DEVICE)
			sas_unregister_ex_tree(port, child);
		else
			sas_unregister_dev(port, child);
	}
	sas_unregister_dev(port, dev);
}

static void sas_unregister_devs_sas_addr(struct domain_device *parent,
					 int phy_id, bool last)
{
	struct expander_device *ex_dev = &parent->ex_dev;
	struct ex_phy *phy = &ex_dev->ex_phy[phy_id];
	struct domain_device *child, *n, *found = NULL;
	if (last) {
		list_for_each_entry_safe(child, n,
			&ex_dev->children, siblings) {
			if (SAS_ADDR(child->sas_addr) ==
			    SAS_ADDR(phy->attached_sas_addr)) {
				set_bit(SAS_DEV_GONE, &child->state);
				if (child->dev_type == SAS_EDGE_EXPANDER_DEVICE ||
				    child->dev_type == SAS_FANOUT_EXPANDER_DEVICE)
					sas_unregister_ex_tree(parent->port, child);
				else
					sas_unregister_dev(parent->port, child);
				found = child;
				break;
			}
		}
		sas_disable_routing(parent, phy->attached_sas_addr);
	}
	memset(phy->attached_sas_addr, 0, SAS_ADDR_SIZE);
	if (phy->port) {
		sas_port_delete_phy(phy->port, phy->phy);
		sas_device_set_phy(found, phy->port);
		if (phy->port->num_phys == 0)
			list_add_tail(&phy->port->del_list,
				&parent->port->sas_port_del_list);
		phy->port = NULL;
	}
}

static int sas_discover_bfs_by_root_level(struct domain_device *root,
					  const int level)
{
	struct expander_device *ex_root = &root->ex_dev;
	struct domain_device *child;
	int res = 0;

	list_for_each_entry(child, &ex_root->children, siblings) {
		if (child->dev_type == SAS_EDGE_EXPANDER_DEVICE ||
		    child->dev_type == SAS_FANOUT_EXPANDER_DEVICE) {
			struct sas_expander_device *ex =
				rphy_to_expander_device(child->rphy);

			if (level > ex->level)
				res = sas_discover_bfs_by_root_level(child,
								     level);
			else if (level == ex->level)
				res = sas_ex_discover_devices(child, -1);
		}
	}
	return res;
}

static int sas_discover_bfs_by_root(struct domain_device *dev)
{
	int res;
	struct sas_expander_device *ex = rphy_to_expander_device(dev->rphy);
	int level = ex->level+1;

	res = sas_ex_discover_devices(dev, -1);
	if (res)
		goto out;
	do {
		res = sas_discover_bfs_by_root_level(dev, level);
		mb();
		level += 1;
	} while (level <= dev->port->disc.max_level);
out:
	return res;
}

static int sas_discover_new(struct domain_device *dev, int phy_id)
{
	struct ex_phy *ex_phy = &dev->ex_dev.ex_phy[phy_id];
	struct domain_device *child;
	int res;

<<<<<<< HEAD
	pr_debug("ex %016llx phy%d new device attached\n",
=======
	pr_debug("ex %016llx phy%02d new device attached\n",
>>>>>>> 0ecfebd2
		 SAS_ADDR(dev->sas_addr), phy_id);
	res = sas_ex_phy_discover(dev, phy_id);
	if (res)
		return res;

	if (sas_ex_join_wide_port(dev, phy_id))
		return 0;

	res = sas_ex_discover_devices(dev, phy_id);
	if (res)
		return res;
	list_for_each_entry(child, &dev->ex_dev.children, siblings) {
		if (SAS_ADDR(child->sas_addr) ==
		    SAS_ADDR(ex_phy->attached_sas_addr)) {
			if (child->dev_type == SAS_EDGE_EXPANDER_DEVICE ||
			    child->dev_type == SAS_FANOUT_EXPANDER_DEVICE)
				res = sas_discover_bfs_by_root(child);
			break;
		}
	}
	return res;
}

static bool dev_type_flutter(enum sas_device_type new, enum sas_device_type old)
{
	if (old == new)
		return true;

	/* treat device directed resets as flutter, if we went
	 * SAS_END_DEVICE to SAS_SATA_PENDING the link needs recovery
	 */
	if ((old == SAS_SATA_PENDING && new == SAS_END_DEVICE) ||
	    (old == SAS_END_DEVICE && new == SAS_SATA_PENDING))
		return true;

	return false;
}

static int sas_rediscover_dev(struct domain_device *dev, int phy_id,
			      bool last, int sibling)
{
	struct expander_device *ex = &dev->ex_dev;
	struct ex_phy *phy = &ex->ex_phy[phy_id];
	enum sas_device_type type = SAS_PHY_UNUSED;
	u8 sas_addr[SAS_ADDR_SIZE];
	char msg[80] = "";
	int res;

	if (!last)
		sprintf(msg, ", part of a wide port with phy%02d", sibling);

	pr_debug("ex %016llx rediscovering phy%02d%s\n",
		 SAS_ADDR(dev->sas_addr), phy_id, msg);

	memset(sas_addr, 0, SAS_ADDR_SIZE);
	res = sas_get_phy_attached_dev(dev, phy_id, sas_addr, &type);
	switch (res) {
	case SMP_RESP_NO_PHY:
		phy->phy_state = PHY_NOT_PRESENT;
		sas_unregister_devs_sas_addr(dev, phy_id, last);
		return res;
	case SMP_RESP_PHY_VACANT:
		phy->phy_state = PHY_VACANT;
		sas_unregister_devs_sas_addr(dev, phy_id, last);
		return res;
	case SMP_RESP_FUNC_ACC:
		break;
	case -ECOMM:
		break;
	default:
		return res;
	}

	if ((SAS_ADDR(sas_addr) == 0) || (res == -ECOMM)) {
		phy->phy_state = PHY_EMPTY;
		sas_unregister_devs_sas_addr(dev, phy_id, last);
		/*
		 * Even though the PHY is empty, for convenience we discover
		 * the PHY to update the PHY info, like negotiated linkrate.
		 */
		sas_ex_phy_discover(dev, phy_id);
		return res;
	} else if (SAS_ADDR(sas_addr) == SAS_ADDR(phy->attached_sas_addr) &&
		   dev_type_flutter(type, phy->attached_dev_type)) {
		struct domain_device *ata_dev = sas_ex_to_ata(dev, phy_id);
		char *action = "";

		sas_ex_phy_discover(dev, phy_id);

		if (ata_dev && phy->attached_dev_type == SAS_SATA_PENDING)
			action = ", needs recovery";
<<<<<<< HEAD
		pr_debug("ex %016llx phy 0x%x broadcast flutter%s\n",
=======
		pr_debug("ex %016llx phy%02d broadcast flutter%s\n",
>>>>>>> 0ecfebd2
			 SAS_ADDR(dev->sas_addr), phy_id, action);
		return res;
	}

	/* we always have to delete the old device when we went here */
<<<<<<< HEAD
	pr_info("ex %016llx phy 0x%x replace %016llx\n",
=======
	pr_info("ex %016llx phy%02d replace %016llx\n",
>>>>>>> 0ecfebd2
		SAS_ADDR(dev->sas_addr), phy_id,
		SAS_ADDR(phy->attached_sas_addr));
	sas_unregister_devs_sas_addr(dev, phy_id, last);

	return sas_discover_new(dev, phy_id);
}

/**
 * sas_rediscover - revalidate the domain.
 * @dev:domain device to be detect.
 * @phy_id: the phy id will be detected.
 *
 * NOTE: this process _must_ quit (return) as soon as any connection
 * errors are encountered.  Connection recovery is done elsewhere.
 * Discover process only interrogates devices in order to discover the
 * domain.For plugging out, we un-register the device only when it is
 * the last phy in the port, for other phys in this port, we just delete it
 * from the port.For inserting, we do discovery when it is the
 * first phy,for other phys in this port, we add it to the port to
 * forming the wide-port.
 */
static int sas_rediscover(struct domain_device *dev, const int phy_id)
{
	struct expander_device *ex = &dev->ex_dev;
	struct ex_phy *changed_phy = &ex->ex_phy[phy_id];
	int res = 0;
	int i;
	bool last = true;	/* is this the last phy of the port */

<<<<<<< HEAD
	pr_debug("ex %016llx phy%d originated BROADCAST(CHANGE)\n",
=======
	pr_debug("ex %016llx phy%02d originated BROADCAST(CHANGE)\n",
>>>>>>> 0ecfebd2
		 SAS_ADDR(dev->sas_addr), phy_id);

	if (SAS_ADDR(changed_phy->attached_sas_addr) != 0) {
		for (i = 0; i < ex->num_phys; i++) {
			struct ex_phy *phy = &ex->ex_phy[i];

			if (i == phy_id)
				continue;
			if (SAS_ADDR(phy->attached_sas_addr) ==
			    SAS_ADDR(changed_phy->attached_sas_addr)) {
<<<<<<< HEAD
				pr_debug("phy%d part of wide port with phy%d\n",
					 phy_id, i);
=======
>>>>>>> 0ecfebd2
				last = false;
				break;
			}
		}
		res = sas_rediscover_dev(dev, phy_id, last, i);
	} else
		res = sas_discover_new(dev, phy_id);
	return res;
}

/**
 * sas_ex_revalidate_domain - revalidate the domain
 * @port_dev: port domain device.
 *
 * NOTE: this process _must_ quit (return) as soon as any connection
 * errors are encountered.  Connection recovery is done elsewhere.
 * Discover process only interrogates devices in order to discover the
 * domain.
 */
int sas_ex_revalidate_domain(struct domain_device *port_dev)
{
	int res;
	struct domain_device *dev = NULL;

	res = sas_find_bcast_dev(port_dev, &dev);
	if (res == 0 && dev) {
		struct expander_device *ex = &dev->ex_dev;
		int i = 0, phy_id;

		do {
			phy_id = -1;
			res = sas_find_bcast_phy(dev, &phy_id, i, true);
			if (phy_id == -1)
				break;
			res = sas_rediscover(dev, phy_id);
			i = phy_id + 1;
		} while (i < ex->num_phys);
	}
	return res;
}

void sas_smp_handler(struct bsg_job *job, struct Scsi_Host *shost,
		struct sas_rphy *rphy)
{
	struct domain_device *dev;
	unsigned int rcvlen = 0;
	int ret = -EINVAL;

	/* no rphy means no smp target support (ie aic94xx host) */
	if (!rphy)
		return sas_smp_host_handler(job, shost);

	switch (rphy->identify.device_type) {
	case SAS_EDGE_EXPANDER_DEVICE:
	case SAS_FANOUT_EXPANDER_DEVICE:
		break;
	default:
		pr_err("%s: can we send a smp request to a device?\n",
		       __func__);
		goto out;
	}

	dev = sas_find_dev_by_rphy(rphy);
	if (!dev) {
		pr_err("%s: fail to find a domain_device?\n", __func__);
		goto out;
	}

	/* do we need to support multiple segments? */
	if (job->request_payload.sg_cnt > 1 ||
	    job->reply_payload.sg_cnt > 1) {
		pr_info("%s: multiple segments req %u, rsp %u\n",
			__func__, job->request_payload.payload_len,
			job->reply_payload.payload_len);
		goto out;
	}

	ret = smp_execute_task_sg(dev, job->request_payload.sg_list,
			job->reply_payload.sg_list);
	if (ret >= 0) {
		/* bsg_job_done() requires the length received  */
		rcvlen = job->reply_payload.payload_len - ret;
		ret = 0;
	}

out:
	bsg_job_done(job, ret, rcvlen);
}<|MERGE_RESOLUTION|>--- conflicted
+++ resolved
@@ -826,11 +826,6 @@
 #ifdef CONFIG_SCSI_SAS_ATA
 	if ((phy->attached_tproto & SAS_PROTOCOL_STP) || phy->attached_sata_dev) {
 		if (child->linkrate > parent->min_linkrate) {
-<<<<<<< HEAD
-			struct sas_phy_linkrates rates = {
-				.maximum_linkrate = parent->min_linkrate,
-				.minimum_linkrate = parent->min_linkrate,
-=======
 			struct sas_phy *cphy = child->phy;
 			enum sas_linkrate min_prate = cphy->minimum_linkrate,
 				parent_min_lrate = parent->min_linkrate,
@@ -839,7 +834,6 @@
 			struct sas_phy_linkrates rates = {
 				.maximum_linkrate = parent->min_linkrate,
 				.minimum_linkrate = min_linkrate,
->>>>>>> 0ecfebd2
 			};
 			int ret;
 
@@ -876,11 +870,7 @@
 
 		res = sas_discover_sata(child);
 		if (res) {
-<<<<<<< HEAD
-			pr_notice("sas_discover_sata() for device %16llx at %016llx:0x%x returned 0x%x\n",
-=======
 			pr_notice("sas_discover_sata() for device %16llx at %016llx:%02d returned 0x%x\n",
->>>>>>> 0ecfebd2
 				  SAS_ADDR(child->sas_addr),
 				  SAS_ADDR(parent->sas_addr), phy_id, res);
 			goto out_list_del;
@@ -905,11 +895,7 @@
 
 		res = sas_discover_end_dev(child);
 		if (res) {
-<<<<<<< HEAD
-			pr_notice("sas_discover_end_dev() for device %16llx at %016llx:0x%x returned 0x%x\n",
-=======
 			pr_notice("sas_discover_end_dev() for device %16llx at %016llx:%02d returned 0x%x\n",
->>>>>>> 0ecfebd2
 				  SAS_ADDR(child->sas_addr),
 				  SAS_ADDR(parent->sas_addr), phy_id, res);
 			goto out_list_del;
@@ -974,11 +960,7 @@
 	int res;
 
 	if (phy->routing_attr == DIRECT_ROUTING) {
-<<<<<<< HEAD
-		pr_warn("ex %016llx:0x%x:D <--> ex %016llx:0x%x is not allowed\n",
-=======
 		pr_warn("ex %016llx:%02d:D <--> ex %016llx:0x%x is not allowed\n",
->>>>>>> 0ecfebd2
 			SAS_ADDR(parent->sas_addr), phy_id,
 			SAS_ADDR(phy->attached_sas_addr),
 			phy->attached_phy_id);
@@ -1090,11 +1072,7 @@
 	    ex_phy->attached_dev_type != SAS_FANOUT_EXPANDER_DEVICE &&
 	    ex_phy->attached_dev_type != SAS_EDGE_EXPANDER_DEVICE &&
 	    ex_phy->attached_dev_type != SAS_SATA_PENDING) {
-<<<<<<< HEAD
-		pr_warn("unknown device type(0x%x) attached to ex %016llx phy 0x%x\n",
-=======
 		pr_warn("unknown device type(0x%x) attached to ex %016llx phy%02d\n",
->>>>>>> 0ecfebd2
 			ex_phy->attached_dev_type,
 			SAS_ADDR(dev->sas_addr),
 			phy_id);
@@ -1110,11 +1088,7 @@
 	}
 
 	if (sas_ex_join_wide_port(dev, phy_id)) {
-<<<<<<< HEAD
-		pr_debug("Attaching ex phy%d to wide port %016llx\n",
-=======
 		pr_debug("Attaching ex phy%02d to wide port %016llx\n",
->>>>>>> 0ecfebd2
 			 phy_id, SAS_ADDR(ex_phy->attached_sas_addr));
 		return res;
 	}
@@ -1126,11 +1100,7 @@
 		break;
 	case SAS_FANOUT_EXPANDER_DEVICE:
 		if (SAS_ADDR(dev->port->disc.fanout_sas_addr)) {
-<<<<<<< HEAD
-			pr_debug("second fanout expander %016llx phy 0x%x attached to ex %016llx phy 0x%x\n",
-=======
 			pr_debug("second fanout expander %016llx phy%02d attached to ex %016llx phy%02d\n",
->>>>>>> 0ecfebd2
 				 SAS_ADDR(ex_phy->attached_sas_addr),
 				 ex_phy->attached_phy_id,
 				 SAS_ADDR(dev->sas_addr),
@@ -1163,11 +1133,7 @@
 			    SAS_ADDR(child->sas_addr)) {
 				ex->ex_phy[i].phy_state= PHY_DEVICE_DISCOVERED;
 				if (sas_ex_join_wide_port(dev, i))
-<<<<<<< HEAD
-					pr_debug("Attaching ex phy%d to wide port %016llx\n",
-=======
 					pr_debug("Attaching ex phy%02d to wide port %016llx\n",
->>>>>>> 0ecfebd2
 						 i, SAS_ADDR(ex->ex_phy[i].attached_sas_addr));
 			}
 		}
@@ -1302,11 +1268,7 @@
 			else if (SAS_ADDR(sub_sas_addr) !=
 				 SAS_ADDR(phy->attached_sas_addr)) {
 
-<<<<<<< HEAD
-				pr_notice("ex %016llx phy 0x%x diverges(%016llx) on subtractive boundary(%016llx). Disabled\n",
-=======
 				pr_notice("ex %016llx phy%02d diverges(%016llx) on subtractive boundary(%016llx). Disabled\n",
->>>>>>> 0ecfebd2
 					  SAS_ADDR(dev->sas_addr), i,
 					  SAS_ADDR(phy->attached_sas_addr),
 					  SAS_ADDR(sub_sas_addr));
@@ -1327,17 +1289,6 @@
 	};
 	struct domain_device *parent = child->parent;
 
-<<<<<<< HEAD
-	pr_notice("%s ex %016llx phy 0x%x <--> %s ex %016llx phy 0x%x has %c:%c routing link!\n",
-		  ex_type[parent->dev_type],
-		  SAS_ADDR(parent->sas_addr),
-		  parent_phy->phy_id,
-
-		  ex_type[child->dev_type],
-		  SAS_ADDR(child->sas_addr),
-		  child_phy->phy_id,
-
-=======
 	pr_notice("%s ex %016llx phy%02d <--> %s ex %016llx phy%02d has %c:%c routing link!\n",
 		  ex_type[parent->dev_type],
 		  SAS_ADDR(parent->sas_addr),
@@ -1347,7 +1298,6 @@
 		  SAS_ADDR(child->sas_addr),
 		  child_phy->phy_id,
 
->>>>>>> 0ecfebd2
 		  sas_route_char(parent, parent_phy),
 		  sas_route_char(child, child_phy));
 }
@@ -1361,11 +1311,7 @@
 
 	if (SAS_ADDR(parent->port->disc.fanout_sas_addr) != 0) {
 		res = -ENODEV;
-<<<<<<< HEAD
-		pr_warn("edge ex %016llx phy S:0x%x <--> edge ex %016llx phy S:0x%x, while there is a fanout ex %016llx\n",
-=======
 		pr_warn("edge ex %016llx phy S:%02d <--> edge ex %016llx phy S:%02d, while there is a fanout ex %016llx\n",
->>>>>>> 0ecfebd2
 			SAS_ADDR(parent->sas_addr),
 			parent_phy->phy_id,
 			SAS_ADDR(child->sas_addr),
@@ -1388,11 +1334,7 @@
 		;
 	else {
 		res = -ENODEV;
-<<<<<<< HEAD
-		pr_warn("edge ex %016llx phy 0x%x <--> edge ex %016llx phy 0x%x link forms a third EEDS!\n",
-=======
 		pr_warn("edge ex %016llx phy%02d <--> edge ex %016llx phy%02d link forms a third EEDS!\n",
->>>>>>> 0ecfebd2
 			SAS_ADDR(parent->sas_addr),
 			parent_phy->phy_id,
 			SAS_ADDR(child->sas_addr),
@@ -1510,19 +1452,11 @@
 			goto out;
 		res = rri_resp[2];
 		if (res == SMP_RESP_NO_INDEX) {
-<<<<<<< HEAD
-			pr_warn("overflow of indexes: dev %016llx phy 0x%x index 0x%x\n",
-				SAS_ADDR(dev->sas_addr), phy_id, i);
-			goto out;
-		} else if (res != SMP_RESP_FUNC_ACC) {
-			pr_notice("%s: dev %016llx phy 0x%x index 0x%x result 0x%x\n",
-=======
 			pr_warn("overflow of indexes: dev %016llx phy%02d index 0x%x\n",
 				SAS_ADDR(dev->sas_addr), phy_id, i);
 			goto out;
 		} else if (res != SMP_RESP_FUNC_ACC) {
 			pr_notice("%s: dev %016llx phy%02d index 0x%x result 0x%x\n",
->>>>>>> 0ecfebd2
 				  __func__, SAS_ADDR(dev->sas_addr), phy_id,
 				  i, res);
 			goto out;
@@ -1588,11 +1522,7 @@
 		goto out;
 	res = cri_resp[2];
 	if (res == SMP_RESP_NO_INDEX) {
-<<<<<<< HEAD
-		pr_warn("overflow of indexes: dev %016llx phy 0x%x index 0x%x\n",
-=======
 		pr_warn("overflow of indexes: dev %016llx phy%02d index 0x%x\n",
->>>>>>> 0ecfebd2
 			SAS_ADDR(dev->sas_addr), phy_id, index);
 	}
 out:
@@ -1948,19 +1878,12 @@
 		if (phy_id != -1) {
 			*src_dev = dev;
 			ex->ex_change_count = ex_change_count;
-<<<<<<< HEAD
-			pr_info("Expander phy change count has changed\n");
-			return res;
-		} else
-			pr_info("Expander phys DID NOT change\n");
-=======
 			pr_info("ex %016llx phy%02d change count has changed\n",
 				SAS_ADDR(dev->sas_addr), phy_id);
 			return res;
 		} else
 			pr_info("ex %016llx phys DID NOT change\n",
 				SAS_ADDR(dev->sas_addr));
->>>>>>> 0ecfebd2
 	}
 	list_for_each_entry(ch, &ex->children, siblings) {
 		if (ch->dev_type == SAS_EDGE_EXPANDER_DEVICE || ch->dev_type == SAS_FANOUT_EXPANDER_DEVICE) {
@@ -2070,11 +1993,7 @@
 	struct domain_device *child;
 	int res;
 
-<<<<<<< HEAD
-	pr_debug("ex %016llx phy%d new device attached\n",
-=======
 	pr_debug("ex %016llx phy%02d new device attached\n",
->>>>>>> 0ecfebd2
 		 SAS_ADDR(dev->sas_addr), phy_id);
 	res = sas_ex_phy_discover(dev, phy_id);
 	if (res)
@@ -2166,21 +2085,13 @@
 
 		if (ata_dev && phy->attached_dev_type == SAS_SATA_PENDING)
 			action = ", needs recovery";
-<<<<<<< HEAD
-		pr_debug("ex %016llx phy 0x%x broadcast flutter%s\n",
-=======
 		pr_debug("ex %016llx phy%02d broadcast flutter%s\n",
->>>>>>> 0ecfebd2
 			 SAS_ADDR(dev->sas_addr), phy_id, action);
 		return res;
 	}
 
 	/* we always have to delete the old device when we went here */
-<<<<<<< HEAD
-	pr_info("ex %016llx phy 0x%x replace %016llx\n",
-=======
 	pr_info("ex %016llx phy%02d replace %016llx\n",
->>>>>>> 0ecfebd2
 		SAS_ADDR(dev->sas_addr), phy_id,
 		SAS_ADDR(phy->attached_sas_addr));
 	sas_unregister_devs_sas_addr(dev, phy_id, last);
@@ -2210,11 +2121,7 @@
 	int i;
 	bool last = true;	/* is this the last phy of the port */
 
-<<<<<<< HEAD
-	pr_debug("ex %016llx phy%d originated BROADCAST(CHANGE)\n",
-=======
 	pr_debug("ex %016llx phy%02d originated BROADCAST(CHANGE)\n",
->>>>>>> 0ecfebd2
 		 SAS_ADDR(dev->sas_addr), phy_id);
 
 	if (SAS_ADDR(changed_phy->attached_sas_addr) != 0) {
@@ -2225,11 +2132,6 @@
 				continue;
 			if (SAS_ADDR(phy->attached_sas_addr) ==
 			    SAS_ADDR(changed_phy->attached_sas_addr)) {
-<<<<<<< HEAD
-				pr_debug("phy%d part of wide port with phy%d\n",
-					 phy_id, i);
-=======
->>>>>>> 0ecfebd2
 				last = false;
 				break;
 			}
