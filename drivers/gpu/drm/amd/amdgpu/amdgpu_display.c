/*
 * Copyright 2007-8 Advanced Micro Devices, Inc.
 * Copyright 2008 Red Hat Inc.
 *
 * Permission is hereby granted, free of charge, to any person obtaining a
 * copy of this software and associated documentation files (the "Software"),
 * to deal in the Software without restriction, including without limitation
 * the rights to use, copy, modify, merge, publish, distribute, sublicense,
 * and/or sell copies of the Software, and to permit persons to whom the
 * Software is furnished to do so, subject to the following conditions:
 *
 * The above copyright notice and this permission notice shall be included in
 * all copies or substantial portions of the Software.
 *
 * THE SOFTWARE IS PROVIDED "AS IS", WITHOUT WARRANTY OF ANY KIND, EXPRESS OR
 * IMPLIED, INCLUDING BUT NOT LIMITED TO THE WARRANTIES OF MERCHANTABILITY,
 * FITNESS FOR A PARTICULAR PURPOSE AND NONINFRINGEMENT.  IN NO EVENT SHALL
 * THE COPYRIGHT HOLDER(S) OR AUTHOR(S) BE LIABLE FOR ANY CLAIM, DAMAGES OR
 * OTHER LIABILITY, WHETHER IN AN ACTION OF CONTRACT, TORT OR OTHERWISE,
 * ARISING FROM, OUT OF OR IN CONNECTION WITH THE SOFTWARE OR THE USE OR
 * OTHER DEALINGS IN THE SOFTWARE.
 *
 * Authors: Dave Airlie
 *          Alex Deucher
 */

#include <drm/amdgpu_drm.h>
#include "amdgpu.h"
#include "amdgpu_i2c.h"
#include "atom.h"
#include "amdgpu_connectors.h"
#include "amdgpu_display.h"
#include <asm/div64.h>

#include <linux/pci.h>
#include <linux/pm_runtime.h>
#include <drm/drm_crtc_helper.h>
#include <drm/drm_edid.h>
#include <drm/drm_gem_framebuffer_helper.h>
#include <drm/drm_fb_helper.h>
#include <drm/drm_fourcc.h>
#include <drm/drm_vblank.h>

static void amdgpu_display_flip_callback(struct dma_fence *f,
					 struct dma_fence_cb *cb)
{
	struct amdgpu_flip_work *work =
		container_of(cb, struct amdgpu_flip_work, cb);

	dma_fence_put(f);
	schedule_work(&work->flip_work.work);
}

static bool amdgpu_display_flip_handle_fence(struct amdgpu_flip_work *work,
					     struct dma_fence **f)
{
	struct dma_fence *fence= *f;

	if (fence == NULL)
		return false;

	*f = NULL;

	if (!dma_fence_add_callback(fence, &work->cb,
				    amdgpu_display_flip_callback))
		return true;

	dma_fence_put(fence);
	return false;
}

static void amdgpu_display_flip_work_func(struct work_struct *__work)
{
	struct delayed_work *delayed_work =
		container_of(__work, struct delayed_work, work);
	struct amdgpu_flip_work *work =
		container_of(delayed_work, struct amdgpu_flip_work, flip_work);
	struct amdgpu_device *adev = work->adev;
	struct amdgpu_crtc *amdgpu_crtc = adev->mode_info.crtcs[work->crtc_id];

	struct drm_crtc *crtc = &amdgpu_crtc->base;
	unsigned long flags;
	unsigned i;
	int vpos, hpos;

	if (amdgpu_display_flip_handle_fence(work, &work->excl))
		return;

	for (i = 0; i < work->shared_count; ++i)
		if (amdgpu_display_flip_handle_fence(work, &work->shared[i]))
			return;

	/* Wait until we're out of the vertical blank period before the one
	 * targeted by the flip
	 */
	if (amdgpu_crtc->enabled &&
	    (amdgpu_display_get_crtc_scanoutpos(adev_to_drm(adev), work->crtc_id, 0,
						&vpos, &hpos, NULL, NULL,
						&crtc->hwmode)
	     & (DRM_SCANOUTPOS_VALID | DRM_SCANOUTPOS_IN_VBLANK)) ==
	    (DRM_SCANOUTPOS_VALID | DRM_SCANOUTPOS_IN_VBLANK) &&
	    (int)(work->target_vblank -
		  amdgpu_get_vblank_counter_kms(crtc)) > 0) {
		schedule_delayed_work(&work->flip_work, usecs_to_jiffies(1000));
		return;
	}

	/* We borrow the event spin lock for protecting flip_status */
	spin_lock_irqsave(&crtc->dev->event_lock, flags);

	/* Do the flip (mmio) */
	adev->mode_info.funcs->page_flip(adev, work->crtc_id, work->base, work->async);

	/* Set the flip status */
	amdgpu_crtc->pflip_status = AMDGPU_FLIP_SUBMITTED;
	spin_unlock_irqrestore(&crtc->dev->event_lock, flags);


	DRM_DEBUG_DRIVER("crtc:%d[%p], pflip_stat:AMDGPU_FLIP_SUBMITTED, work: %p,\n",
					 amdgpu_crtc->crtc_id, amdgpu_crtc, work);

}

/*
 * Handle unpin events outside the interrupt handler proper.
 */
static void amdgpu_display_unpin_work_func(struct work_struct *__work)
{
	struct amdgpu_flip_work *work =
		container_of(__work, struct amdgpu_flip_work, unpin_work);
	int r;

	/* unpin of the old buffer */
	r = amdgpu_bo_reserve(work->old_abo, true);
	if (likely(r == 0)) {
		amdgpu_bo_unpin(work->old_abo);
		amdgpu_bo_unreserve(work->old_abo);
	} else
		DRM_ERROR("failed to reserve buffer after flip\n");

	amdgpu_bo_unref(&work->old_abo);
	kfree(work->shared);
	kfree(work);
}

int amdgpu_display_crtc_page_flip_target(struct drm_crtc *crtc,
				struct drm_framebuffer *fb,
				struct drm_pending_vblank_event *event,
				uint32_t page_flip_flags, uint32_t target,
				struct drm_modeset_acquire_ctx *ctx)
{
	struct drm_device *dev = crtc->dev;
	struct amdgpu_device *adev = drm_to_adev(dev);
	struct amdgpu_crtc *amdgpu_crtc = to_amdgpu_crtc(crtc);
	struct drm_gem_object *obj;
	struct amdgpu_flip_work *work;
	struct amdgpu_bo *new_abo;
	unsigned long flags;
	u64 tiling_flags;
	int i, r;

	work = kzalloc(sizeof *work, GFP_KERNEL);
	if (work == NULL)
		return -ENOMEM;

	INIT_DELAYED_WORK(&work->flip_work, amdgpu_display_flip_work_func);
	INIT_WORK(&work->unpin_work, amdgpu_display_unpin_work_func);

	work->event = event;
	work->adev = adev;
	work->crtc_id = amdgpu_crtc->crtc_id;
	work->async = (page_flip_flags & DRM_MODE_PAGE_FLIP_ASYNC) != 0;

	/* schedule unpin of the old buffer */
	obj = crtc->primary->fb->obj[0];

	/* take a reference to the old object */
	work->old_abo = gem_to_amdgpu_bo(obj);
	amdgpu_bo_ref(work->old_abo);

	obj = fb->obj[0];
	new_abo = gem_to_amdgpu_bo(obj);

	/* pin the new buffer */
	r = amdgpu_bo_reserve(new_abo, false);
	if (unlikely(r != 0)) {
		DRM_ERROR("failed to reserve new abo buffer before flip\n");
		goto cleanup;
	}

	if (!adev->enable_virtual_display) {
		r = amdgpu_bo_pin(new_abo,
				  amdgpu_display_supported_domains(adev, new_abo->flags));
		if (unlikely(r != 0)) {
			DRM_ERROR("failed to pin new abo buffer before flip\n");
			goto unreserve;
		}
	}

	r = amdgpu_ttm_alloc_gart(&new_abo->tbo);
	if (unlikely(r != 0)) {
		DRM_ERROR("%p bind failed\n", new_abo);
		goto unpin;
	}

	r = dma_resv_get_fences_rcu(new_abo->tbo.base.resv, &work->excl,
					      &work->shared_count,
					      &work->shared);
	if (unlikely(r != 0)) {
		DRM_ERROR("failed to get fences for buffer\n");
		goto unpin;
	}

	amdgpu_bo_get_tiling_flags(new_abo, &tiling_flags);
	amdgpu_bo_unreserve(new_abo);

	if (!adev->enable_virtual_display)
		work->base = amdgpu_bo_gpu_offset(new_abo);
	work->target_vblank = target - (uint32_t)drm_crtc_vblank_count(crtc) +
		amdgpu_get_vblank_counter_kms(crtc);

	/* we borrow the event spin lock for protecting flip_wrok */
	spin_lock_irqsave(&crtc->dev->event_lock, flags);
	if (amdgpu_crtc->pflip_status != AMDGPU_FLIP_NONE) {
		DRM_DEBUG_DRIVER("flip queue: crtc already busy\n");
		spin_unlock_irqrestore(&crtc->dev->event_lock, flags);
		r = -EBUSY;
		goto pflip_cleanup;
	}

	amdgpu_crtc->pflip_status = AMDGPU_FLIP_PENDING;
	amdgpu_crtc->pflip_works = work;


	DRM_DEBUG_DRIVER("crtc:%d[%p], pflip_stat:AMDGPU_FLIP_PENDING, work: %p,\n",
					 amdgpu_crtc->crtc_id, amdgpu_crtc, work);
	/* update crtc fb */
	crtc->primary->fb = fb;
	spin_unlock_irqrestore(&crtc->dev->event_lock, flags);
	amdgpu_display_flip_work_func(&work->flip_work.work);
	return 0;

pflip_cleanup:
	if (unlikely(amdgpu_bo_reserve(new_abo, false) != 0)) {
		DRM_ERROR("failed to reserve new abo in error path\n");
		goto cleanup;
	}
unpin:
	if (!adev->enable_virtual_display)
		amdgpu_bo_unpin(new_abo);

unreserve:
	amdgpu_bo_unreserve(new_abo);

cleanup:
	amdgpu_bo_unref(&work->old_abo);
	dma_fence_put(work->excl);
	for (i = 0; i < work->shared_count; ++i)
		dma_fence_put(work->shared[i]);
	kfree(work->shared);
	kfree(work);

	return r;
}

int amdgpu_display_crtc_set_config(struct drm_mode_set *set,
				   struct drm_modeset_acquire_ctx *ctx)
{
	struct drm_device *dev;
	struct amdgpu_device *adev;
	struct drm_crtc *crtc;
	bool active = false;
	int ret;

	if (!set || !set->crtc)
		return -EINVAL;

	dev = set->crtc->dev;

	ret = pm_runtime_get_sync(dev->dev);
	if (ret < 0)
		goto out;

	ret = drm_crtc_helper_set_config(set, ctx);

	list_for_each_entry(crtc, &dev->mode_config.crtc_list, head)
		if (crtc->enabled)
			active = true;

	pm_runtime_mark_last_busy(dev->dev);

	adev = drm_to_adev(dev);
	/* if we have active crtcs and we don't have a power ref,
	   take the current one */
	if (active && !adev->have_disp_power_ref) {
		adev->have_disp_power_ref = true;
		return ret;
	}
	/* if we have no active crtcs, then drop the power ref
	   we got before */
	if (!active && adev->have_disp_power_ref) {
		pm_runtime_put_autosuspend(dev->dev);
		adev->have_disp_power_ref = false;
	}

out:
	/* drop the power reference we got coming in here */
	pm_runtime_put_autosuspend(dev->dev);
	return ret;
}

static const char *encoder_names[41] = {
	"NONE",
	"INTERNAL_LVDS",
	"INTERNAL_TMDS1",
	"INTERNAL_TMDS2",
	"INTERNAL_DAC1",
	"INTERNAL_DAC2",
	"INTERNAL_SDVOA",
	"INTERNAL_SDVOB",
	"SI170B",
	"CH7303",
	"CH7301",
	"INTERNAL_DVO1",
	"EXTERNAL_SDVOA",
	"EXTERNAL_SDVOB",
	"TITFP513",
	"INTERNAL_LVTM1",
	"VT1623",
	"HDMI_SI1930",
	"HDMI_INTERNAL",
	"INTERNAL_KLDSCP_TMDS1",
	"INTERNAL_KLDSCP_DVO1",
	"INTERNAL_KLDSCP_DAC1",
	"INTERNAL_KLDSCP_DAC2",
	"SI178",
	"MVPU_FPGA",
	"INTERNAL_DDI",
	"VT1625",
	"HDMI_SI1932",
	"DP_AN9801",
	"DP_DP501",
	"INTERNAL_UNIPHY",
	"INTERNAL_KLDSCP_LVTMA",
	"INTERNAL_UNIPHY1",
	"INTERNAL_UNIPHY2",
	"NUTMEG",
	"TRAVIS",
	"INTERNAL_VCE",
	"INTERNAL_UNIPHY3",
	"HDMI_ANX9805",
	"INTERNAL_AMCLK",
	"VIRTUAL",
};

static const char *hpd_names[6] = {
	"HPD1",
	"HPD2",
	"HPD3",
	"HPD4",
	"HPD5",
	"HPD6",
};

void amdgpu_display_print_display_setup(struct drm_device *dev)
{
	struct drm_connector *connector;
	struct amdgpu_connector *amdgpu_connector;
	struct drm_encoder *encoder;
	struct amdgpu_encoder *amdgpu_encoder;
	struct drm_connector_list_iter iter;
	uint32_t devices;
	int i = 0;

	drm_connector_list_iter_begin(dev, &iter);
	DRM_INFO("AMDGPU Display Connectors\n");
	drm_for_each_connector_iter(connector, &iter) {
		amdgpu_connector = to_amdgpu_connector(connector);
		DRM_INFO("Connector %d:\n", i);
		DRM_INFO("  %s\n", connector->name);
		if (amdgpu_connector->hpd.hpd != AMDGPU_HPD_NONE)
			DRM_INFO("  %s\n", hpd_names[amdgpu_connector->hpd.hpd]);
		if (amdgpu_connector->ddc_bus) {
			DRM_INFO("  DDC: 0x%x 0x%x 0x%x 0x%x 0x%x 0x%x 0x%x 0x%x\n",
				 amdgpu_connector->ddc_bus->rec.mask_clk_reg,
				 amdgpu_connector->ddc_bus->rec.mask_data_reg,
				 amdgpu_connector->ddc_bus->rec.a_clk_reg,
				 amdgpu_connector->ddc_bus->rec.a_data_reg,
				 amdgpu_connector->ddc_bus->rec.en_clk_reg,
				 amdgpu_connector->ddc_bus->rec.en_data_reg,
				 amdgpu_connector->ddc_bus->rec.y_clk_reg,
				 amdgpu_connector->ddc_bus->rec.y_data_reg);
			if (amdgpu_connector->router.ddc_valid)
				DRM_INFO("  DDC Router 0x%x/0x%x\n",
					 amdgpu_connector->router.ddc_mux_control_pin,
					 amdgpu_connector->router.ddc_mux_state);
			if (amdgpu_connector->router.cd_valid)
				DRM_INFO("  Clock/Data Router 0x%x/0x%x\n",
					 amdgpu_connector->router.cd_mux_control_pin,
					 amdgpu_connector->router.cd_mux_state);
		} else {
			if (connector->connector_type == DRM_MODE_CONNECTOR_VGA ||
			    connector->connector_type == DRM_MODE_CONNECTOR_DVII ||
			    connector->connector_type == DRM_MODE_CONNECTOR_DVID ||
			    connector->connector_type == DRM_MODE_CONNECTOR_DVIA ||
			    connector->connector_type == DRM_MODE_CONNECTOR_HDMIA ||
			    connector->connector_type == DRM_MODE_CONNECTOR_HDMIB)
				DRM_INFO("  DDC: no ddc bus - possible BIOS bug - please report to xorg-driver-ati@lists.x.org\n");
		}
		DRM_INFO("  Encoders:\n");
		list_for_each_entry(encoder, &dev->mode_config.encoder_list, head) {
			amdgpu_encoder = to_amdgpu_encoder(encoder);
			devices = amdgpu_encoder->devices & amdgpu_connector->devices;
			if (devices) {
				if (devices & ATOM_DEVICE_CRT1_SUPPORT)
					DRM_INFO("    CRT1: %s\n", encoder_names[amdgpu_encoder->encoder_id]);
				if (devices & ATOM_DEVICE_CRT2_SUPPORT)
					DRM_INFO("    CRT2: %s\n", encoder_names[amdgpu_encoder->encoder_id]);
				if (devices & ATOM_DEVICE_LCD1_SUPPORT)
					DRM_INFO("    LCD1: %s\n", encoder_names[amdgpu_encoder->encoder_id]);
				if (devices & ATOM_DEVICE_DFP1_SUPPORT)
					DRM_INFO("    DFP1: %s\n", encoder_names[amdgpu_encoder->encoder_id]);
				if (devices & ATOM_DEVICE_DFP2_SUPPORT)
					DRM_INFO("    DFP2: %s\n", encoder_names[amdgpu_encoder->encoder_id]);
				if (devices & ATOM_DEVICE_DFP3_SUPPORT)
					DRM_INFO("    DFP3: %s\n", encoder_names[amdgpu_encoder->encoder_id]);
				if (devices & ATOM_DEVICE_DFP4_SUPPORT)
					DRM_INFO("    DFP4: %s\n", encoder_names[amdgpu_encoder->encoder_id]);
				if (devices & ATOM_DEVICE_DFP5_SUPPORT)
					DRM_INFO("    DFP5: %s\n", encoder_names[amdgpu_encoder->encoder_id]);
				if (devices & ATOM_DEVICE_DFP6_SUPPORT)
					DRM_INFO("    DFP6: %s\n", encoder_names[amdgpu_encoder->encoder_id]);
				if (devices & ATOM_DEVICE_TV1_SUPPORT)
					DRM_INFO("    TV1: %s\n", encoder_names[amdgpu_encoder->encoder_id]);
				if (devices & ATOM_DEVICE_CV_SUPPORT)
					DRM_INFO("    CV: %s\n", encoder_names[amdgpu_encoder->encoder_id]);
			}
		}
		i++;
	}
	drm_connector_list_iter_end(&iter);
}

bool amdgpu_display_ddc_probe(struct amdgpu_connector *amdgpu_connector,
			      bool use_aux)
{
	u8 out = 0x0;
	u8 buf[8];
	int ret;
	struct i2c_msg msgs[] = {
		{
			.addr = DDC_ADDR,
			.flags = 0,
			.len = 1,
			.buf = &out,
		},
		{
			.addr = DDC_ADDR,
			.flags = I2C_M_RD,
			.len = 8,
			.buf = buf,
		}
	};

	/* on hw with routers, select right port */
	if (amdgpu_connector->router.ddc_valid)
		amdgpu_i2c_router_select_ddc_port(amdgpu_connector);

	if (use_aux) {
		ret = i2c_transfer(&amdgpu_connector->ddc_bus->aux.ddc, msgs, 2);
	} else {
		ret = i2c_transfer(&amdgpu_connector->ddc_bus->adapter, msgs, 2);
	}

	if (ret != 2)
		/* Couldn't find an accessible DDC on this connector */
		return false;
	/* Probe also for valid EDID header
	 * EDID header starts with:
	 * 0x00,0xFF,0xFF,0xFF,0xFF,0xFF,0xFF,0x00.
	 * Only the first 6 bytes must be valid as
	 * drm_edid_block_valid() can fix the last 2 bytes */
	if (drm_edid_header_is_valid(buf) < 6) {
		/* Couldn't find an accessible EDID on this
		 * connector */
		return false;
	}
	return true;
}

static const struct drm_framebuffer_funcs amdgpu_fb_funcs = {
	.destroy = drm_gem_fb_destroy,
	.create_handle = drm_gem_fb_create_handle,
};

uint32_t amdgpu_display_supported_domains(struct amdgpu_device *adev,
					  uint64_t bo_flags)
{
	uint32_t domain = AMDGPU_GEM_DOMAIN_VRAM;

#if defined(CONFIG_DRM_AMD_DC)
	/*
	 * if amdgpu_bo_support_uswc returns false it means that USWC mappings
	 * is not supported for this board. But this mapping is required
	 * to avoid hang caused by placement of scanout BO in GTT on certain
	 * APUs. So force the BO placement to VRAM in case this architecture
	 * will not allow USWC mappings.
	 * Also, don't allow GTT domain if the BO doesn't have USWC flag set.
	 */
	if ((bo_flags & AMDGPU_GEM_CREATE_CPU_GTT_USWC) &&
	    amdgpu_bo_support_uswc(bo_flags) &&
	    amdgpu_device_asic_has_dc_support(adev->asic_type)) {
		switch (adev->asic_type) {
		case CHIP_CARRIZO:
		case CHIP_STONEY:
			domain |= AMDGPU_GEM_DOMAIN_GTT;
			break;
		case CHIP_RAVEN:
			/* enable S/G on PCO and RV2 */
			if ((adev->apu_flags & AMD_APU_IS_RAVEN2) ||
			    (adev->apu_flags & AMD_APU_IS_PICASSO))
				domain |= AMDGPU_GEM_DOMAIN_GTT;
			break;
		case CHIP_RENOIR:
		case CHIP_VANGOGH:
			domain |= AMDGPU_GEM_DOMAIN_GTT;
			break;

		default:
			break;
		}
	}
#endif

	return domain;
}

static const struct drm_format_info dcc_formats[] = {
	{ .format = DRM_FORMAT_XRGB8888, .depth = 24, .num_planes = 2,
	  .cpp = { 4, 0, }, .block_w = {1, 1, 1}, .block_h = {1, 1, 1}, .hsub = 1, .vsub = 1, },
	 { .format = DRM_FORMAT_XBGR8888, .depth = 24, .num_planes = 2,
	  .cpp = { 4, 0, }, .block_w = {1, 1, 1}, .block_h = {1, 1, 1}, .hsub = 1, .vsub = 1, },
	{ .format = DRM_FORMAT_ARGB8888, .depth = 32, .num_planes = 2,
	  .cpp = { 4, 0, }, .block_w = {1, 1, 1}, .block_h = {1, 1, 1}, .hsub = 1, .vsub = 1,
	   .has_alpha = true, },
	{ .format = DRM_FORMAT_ABGR8888, .depth = 32, .num_planes = 2,
	  .cpp = { 4, 0, }, .block_w = {1, 1, 1}, .block_h = {1, 1, 1}, .hsub = 1, .vsub = 1,
	  .has_alpha = true, },
	{ .format = DRM_FORMAT_BGRA8888, .depth = 32, .num_planes = 2,
	  .cpp = { 4, 0, }, .block_w = {1, 1, 1}, .block_h = {1, 1, 1}, .hsub = 1, .vsub = 1,
	  .has_alpha = true, },
	{ .format = DRM_FORMAT_XRGB2101010, .depth = 30, .num_planes = 2,
	  .cpp = { 4, 0, }, .block_w = {1, 1, 1}, .block_h = {1, 1, 1}, .hsub = 1, .vsub = 1, },
	{ .format = DRM_FORMAT_XBGR2101010, .depth = 30, .num_planes = 2,
	  .cpp = { 4, 0, }, .block_w = {1, 1, 1}, .block_h = {1, 1, 1}, .hsub = 1, .vsub = 1, },
	{ .format = DRM_FORMAT_ARGB2101010, .depth = 30, .num_planes = 2,
	  .cpp = { 4, 0, }, .block_w = {1, 1, 1}, .block_h = {1, 1, 1}, .hsub = 1, .vsub = 1,
	  .has_alpha = true, },
	{ .format = DRM_FORMAT_ABGR2101010, .depth = 30, .num_planes = 2,
	  .cpp = { 4, 0, }, .block_w = {1, 1, 1}, .block_h = {1, 1, 1}, .hsub = 1, .vsub = 1,
	  .has_alpha = true, },
	{ .format = DRM_FORMAT_RGB565, .depth = 16, .num_planes = 2,
	  .cpp = { 2, 0, }, .block_w = {1, 1, 1}, .block_h = {1, 1, 1}, .hsub = 1, .vsub = 1, },
};

static const struct drm_format_info dcc_retile_formats[] = {
	{ .format = DRM_FORMAT_XRGB8888, .depth = 24, .num_planes = 3,
	  .cpp = { 4, 0, 0 }, .block_w = {1, 1, 1}, .block_h = {1, 1, 1}, .hsub = 1, .vsub = 1, },
	 { .format = DRM_FORMAT_XBGR8888, .depth = 24, .num_planes = 3,
	  .cpp = { 4, 0, 0 }, .block_w = {1, 1, 1}, .block_h = {1, 1, 1}, .hsub = 1, .vsub = 1, },
	{ .format = DRM_FORMAT_ARGB8888, .depth = 32, .num_planes = 3,
	  .cpp = { 4, 0, 0 }, .block_w = {1, 1, 1}, .block_h = {1, 1, 1}, .hsub = 1, .vsub = 1,
	   .has_alpha = true, },
	{ .format = DRM_FORMAT_ABGR8888, .depth = 32, .num_planes = 3,
	  .cpp = { 4, 0, 0 }, .block_w = {1, 1, 1}, .block_h = {1, 1, 1}, .hsub = 1, .vsub = 1,
	  .has_alpha = true, },
	{ .format = DRM_FORMAT_BGRA8888, .depth = 32, .num_planes = 3,
	  .cpp = { 4, 0, 0 }, .block_w = {1, 1, 1}, .block_h = {1, 1, 1}, .hsub = 1, .vsub = 1,
	  .has_alpha = true, },
	{ .format = DRM_FORMAT_XRGB2101010, .depth = 30, .num_planes = 3,
	  .cpp = { 4, 0, 0 }, .block_w = {1, 1, 1}, .block_h = {1, 1, 1}, .hsub = 1, .vsub = 1, },
	{ .format = DRM_FORMAT_XBGR2101010, .depth = 30, .num_planes = 3,
	  .cpp = { 4, 0, 0 }, .block_w = {1, 1, 1}, .block_h = {1, 1, 1}, .hsub = 1, .vsub = 1, },
	{ .format = DRM_FORMAT_ARGB2101010, .depth = 30, .num_planes = 3,
	  .cpp = { 4, 0, 0 }, .block_w = {1, 1, 1}, .block_h = {1, 1, 1}, .hsub = 1, .vsub = 1,
	  .has_alpha = true, },
	{ .format = DRM_FORMAT_ABGR2101010, .depth = 30, .num_planes = 3,
	  .cpp = { 4, 0, 0 }, .block_w = {1, 1, 1}, .block_h = {1, 1, 1}, .hsub = 1, .vsub = 1,
	  .has_alpha = true, },
	{ .format = DRM_FORMAT_RGB565, .depth = 16, .num_planes = 3,
	  .cpp = { 2, 0, 0 }, .block_w = {1, 1, 1}, .block_h = {1, 1, 1}, .hsub = 1, .vsub = 1, },
};

static const struct drm_format_info *
lookup_format_info(const struct drm_format_info formats[],
		  int num_formats, u32 format)
{
	int i;

	for (i = 0; i < num_formats; i++) {
		if (formats[i].format == format)
			return &formats[i];
	}

	return NULL;
}

const struct drm_format_info *
amdgpu_lookup_format_info(u32 format, uint64_t modifier)
{
	if (!IS_AMD_FMT_MOD(modifier))
		return NULL;

	if (AMD_FMT_MOD_GET(DCC_RETILE, modifier))
		return lookup_format_info(dcc_retile_formats,
					  ARRAY_SIZE(dcc_retile_formats),
					  format);

	if (AMD_FMT_MOD_GET(DCC, modifier))
		return lookup_format_info(dcc_formats, ARRAY_SIZE(dcc_formats),
					  format);

	/* returning NULL will cause the default format structs to be used. */
	return NULL;
}


/*
 * Tries to extract the renderable DCC offset from the opaque metadata attached
 * to the buffer.
 */
static int
extract_render_dcc_offset(struct amdgpu_device *adev,
			  struct drm_gem_object *obj,
			  uint64_t *offset)
{
	struct amdgpu_bo *rbo;
	int r = 0;
	uint32_t metadata[10]; /* Something that fits a descriptor + header. */
	uint32_t size;

	rbo = gem_to_amdgpu_bo(obj);
	r = amdgpu_bo_reserve(rbo, false);

	if (unlikely(r)) {
		/* Don't show error message when returning -ERESTARTSYS */
		if (r != -ERESTARTSYS)
			DRM_ERROR("Unable to reserve buffer: %d\n", r);
		return r;
	}

	r = amdgpu_bo_get_metadata(rbo, metadata, sizeof(metadata), &size, NULL);
	amdgpu_bo_unreserve(rbo);

	if (r)
		return r;

	/*
	 * The first word is the metadata version, and we need space for at least
	 * the version + pci vendor+device id + 8 words for a descriptor.
	 */
	if (size < 40  || metadata[0] != 1)
		return -EINVAL;

	if (adev->family >= AMDGPU_FAMILY_NV) {
		/* resource word 6/7 META_DATA_ADDRESS{_LO} */
		*offset = ((u64)metadata[9] << 16u) |
			  ((metadata[8] & 0xFF000000u) >> 16);
	} else {
		/* resource word 5/7 META_DATA_ADDRESS */
		*offset = ((u64)metadata[9] << 8u) |
			  ((u64)(metadata[7] & 0x1FE0000u) << 23);
	}

	return 0;
}

static int convert_tiling_flags_to_modifier(struct amdgpu_framebuffer *afb)
{
	struct amdgpu_device *adev = drm_to_adev(afb->base.dev);
	uint64_t modifier = 0;

	if (!afb->tiling_flags || !AMDGPU_TILING_GET(afb->tiling_flags, SWIZZLE_MODE)) {
		modifier = DRM_FORMAT_MOD_LINEAR;
	} else {
		int swizzle = AMDGPU_TILING_GET(afb->tiling_flags, SWIZZLE_MODE);
		bool has_xor = swizzle >= 16;
		int block_size_bits;
		int version;
		int pipe_xor_bits = 0;
		int bank_xor_bits = 0;
		int packers = 0;
		int rb = 0;
		int pipes = ilog2(adev->gfx.config.gb_addr_config_fields.num_pipes);
		uint32_t dcc_offset = AMDGPU_TILING_GET(afb->tiling_flags, DCC_OFFSET_256B);

		switch (swizzle >> 2) {
		case 0: /* 256B */
			block_size_bits = 8;
			break;
		case 1: /* 4KiB */
		case 5: /* 4KiB _X */
			block_size_bits = 12;
			break;
		case 2: /* 64KiB */
		case 4: /* 64 KiB _T */
		case 6: /* 64 KiB _X */
			block_size_bits = 16;
			break;
		default:
			/* RESERVED or VAR */
			return -EINVAL;
		}

		if (adev->asic_type >= CHIP_SIENNA_CICHLID)
			version = AMD_FMT_MOD_TILE_VER_GFX10_RBPLUS;
		else if (adev->family == AMDGPU_FAMILY_NV)
			version = AMD_FMT_MOD_TILE_VER_GFX10;
		else
			version = AMD_FMT_MOD_TILE_VER_GFX9;

		switch (swizzle & 3) {
		case 0: /* Z microtiling */
			return -EINVAL;
		case 1: /* S microtiling */
			if (!has_xor)
				version = AMD_FMT_MOD_TILE_VER_GFX9;
			break;
		case 2:
			if (!has_xor && afb->base.format->cpp[0] != 4)
				version = AMD_FMT_MOD_TILE_VER_GFX9;
			break;
		case 3:
			break;
		}

		if (has_xor) {
			switch (version) {
			case AMD_FMT_MOD_TILE_VER_GFX10_RBPLUS:
				pipe_xor_bits = min(block_size_bits - 8, pipes);
				packers = min(block_size_bits - 8 - pipe_xor_bits,
					      ilog2(adev->gfx.config.gb_addr_config_fields.num_pkrs));
				break;
			case AMD_FMT_MOD_TILE_VER_GFX10:
				pipe_xor_bits = min(block_size_bits - 8, pipes);
				break;
			case AMD_FMT_MOD_TILE_VER_GFX9:
				rb = ilog2(adev->gfx.config.gb_addr_config_fields.num_se) +
				     ilog2(adev->gfx.config.gb_addr_config_fields.num_rb_per_se);
				pipe_xor_bits = min(block_size_bits - 8, pipes +
						    ilog2(adev->gfx.config.gb_addr_config_fields.num_se));
				bank_xor_bits = min(block_size_bits - 8 - pipe_xor_bits,
						    ilog2(adev->gfx.config.gb_addr_config_fields.num_banks));
				break;
			}
		}

		modifier = AMD_FMT_MOD |
			   AMD_FMT_MOD_SET(TILE, AMDGPU_TILING_GET(afb->tiling_flags, SWIZZLE_MODE)) |
			   AMD_FMT_MOD_SET(TILE_VERSION, version) |
			   AMD_FMT_MOD_SET(PIPE_XOR_BITS, pipe_xor_bits) |
			   AMD_FMT_MOD_SET(BANK_XOR_BITS, bank_xor_bits) |
			   AMD_FMT_MOD_SET(PACKERS, packers);

		if (dcc_offset != 0) {
			bool dcc_i64b = AMDGPU_TILING_GET(afb->tiling_flags, DCC_INDEPENDENT_64B) != 0;
			bool dcc_i128b = version >= AMD_FMT_MOD_TILE_VER_GFX10_RBPLUS;
			const struct drm_format_info *format_info;
			u64 render_dcc_offset;

			/* Enable constant encode on RAVEN2 and later. */
			bool dcc_constant_encode = adev->asic_type > CHIP_RAVEN ||
						   (adev->asic_type == CHIP_RAVEN &&
						    adev->external_rev_id >= 0x81);

			int max_cblock_size = dcc_i64b ? AMD_FMT_MOD_DCC_BLOCK_64B :
					      dcc_i128b ? AMD_FMT_MOD_DCC_BLOCK_128B :
					      AMD_FMT_MOD_DCC_BLOCK_256B;

			modifier |= AMD_FMT_MOD_SET(DCC, 1) |
				    AMD_FMT_MOD_SET(DCC_CONSTANT_ENCODE, dcc_constant_encode) |
				    AMD_FMT_MOD_SET(DCC_INDEPENDENT_64B, dcc_i64b) |
				    AMD_FMT_MOD_SET(DCC_INDEPENDENT_128B, dcc_i128b) |
				    AMD_FMT_MOD_SET(DCC_MAX_COMPRESSED_BLOCK, max_cblock_size);

			afb->base.offsets[1] = dcc_offset * 256 + afb->base.offsets[0];
			afb->base.pitches[1] =
				AMDGPU_TILING_GET(afb->tiling_flags, DCC_PITCH_MAX) + 1;

			/*
			 * If the userspace driver uses retiling the tiling flags do not contain
			 * info on the renderable DCC buffer. Luckily the opaque metadata contains
			 * the info so we can try to extract it. The kernel does not use this info
			 * but we should convert it to a modifier plane for getfb2, so the
			 * userspace driver that gets it doesn't have to juggle around another DCC
			 * plane internally.
			 */
			if (extract_render_dcc_offset(adev, afb->base.obj[0],
						      &render_dcc_offset) == 0 &&
			    render_dcc_offset != 0 &&
			    render_dcc_offset != afb->base.offsets[1] &&
			    render_dcc_offset < UINT_MAX) {
				uint32_t dcc_block_bits;  /* of base surface data */

				modifier |= AMD_FMT_MOD_SET(DCC_RETILE, 1);
				afb->base.offsets[2] = render_dcc_offset;

				if (adev->family >= AMDGPU_FAMILY_NV) {
					int extra_pipe = 0;

					if (adev->asic_type >= CHIP_SIENNA_CICHLID &&
					    pipes == packers && pipes > 1)
						extra_pipe = 1;

					dcc_block_bits = max(20, 16 + pipes + extra_pipe);
				} else {
					modifier |= AMD_FMT_MOD_SET(RB, rb) |
						    AMD_FMT_MOD_SET(PIPE, pipes);
					dcc_block_bits = max(20, 18 + rb);
				}

				dcc_block_bits -= ilog2(afb->base.format->cpp[0]);
				afb->base.pitches[2] = ALIGN(afb->base.width,
							     1u << ((dcc_block_bits + 1) / 2));
			}
			format_info = amdgpu_lookup_format_info(afb->base.format->format,
								modifier);
			if (!format_info)
				return -EINVAL;

			afb->base.format = format_info;
		}
	}

	afb->base.modifier = modifier;
	afb->base.flags |= DRM_MODE_FB_MODIFIERS;
	return 0;
}

static void get_block_dimensions(unsigned int block_log2, unsigned int cpp,
				 unsigned int *width, unsigned int *height)
{
	unsigned int cpp_log2 = ilog2(cpp);
	unsigned int pixel_log2 = block_log2 - cpp_log2;
	unsigned int width_log2 = (pixel_log2 + 1) / 2;
	unsigned int height_log2 = pixel_log2 - width_log2;

	*width = 1 << width_log2;
	*height = 1 << height_log2;
}

static unsigned int get_dcc_block_size(uint64_t modifier, bool rb_aligned,
				       bool pipe_aligned)
{
	unsigned int ver = AMD_FMT_MOD_GET(TILE_VERSION, modifier);

	switch (ver) {
	case AMD_FMT_MOD_TILE_VER_GFX9: {
		/*
		 * TODO: for pipe aligned we may need to check the alignment of the
		 * total size of the surface, which may need to be bigger than the
		 * natural alignment due to some HW workarounds
		 */
		return max(10 + (rb_aligned ? (int)AMD_FMT_MOD_GET(RB, modifier) : 0), 12);
	}
	case AMD_FMT_MOD_TILE_VER_GFX10:
	case AMD_FMT_MOD_TILE_VER_GFX10_RBPLUS: {
		int pipes_log2 = AMD_FMT_MOD_GET(PIPE_XOR_BITS, modifier);

		if (ver == AMD_FMT_MOD_TILE_VER_GFX10_RBPLUS && pipes_log2 > 1 &&
		    AMD_FMT_MOD_GET(PACKERS, modifier) == pipes_log2)
			++pipes_log2;

		return max(8 + (pipe_aligned ? pipes_log2 : 0), 12);
	}
	default:
		return 0;
	}
}

static int amdgpu_display_verify_plane(struct amdgpu_framebuffer *rfb, int plane,
				       const struct drm_format_info *format,
				       unsigned int block_width, unsigned int block_height,
				       unsigned int block_size_log2)
{
	unsigned int width = rfb->base.width /
		((plane && plane < format->num_planes) ? format->hsub : 1);
	unsigned int height = rfb->base.height /
		((plane && plane < format->num_planes) ? format->vsub : 1);
	unsigned int cpp = plane < format->num_planes ? format->cpp[plane] : 1;
	unsigned int block_pitch = block_width * cpp;
	unsigned int min_pitch = ALIGN(width * cpp, block_pitch);
	unsigned int block_size = 1 << block_size_log2;
	uint64_t size;

	if (rfb->base.pitches[plane] % block_pitch) {
		drm_dbg_kms(rfb->base.dev,
			    "pitch %d for plane %d is not a multiple of block pitch %d\n",
			    rfb->base.pitches[plane], plane, block_pitch);
		return -EINVAL;
	}
	if (rfb->base.pitches[plane] < min_pitch) {
		drm_dbg_kms(rfb->base.dev,
			    "pitch %d for plane %d is less than minimum pitch %d\n",
			    rfb->base.pitches[plane], plane, min_pitch);
		return -EINVAL;
	}

	/* Force at least natural alignment. */
	if (rfb->base.offsets[plane] % block_size) {
		drm_dbg_kms(rfb->base.dev,
			    "offset 0x%x for plane %d is not a multiple of block pitch 0x%x\n",
			    rfb->base.offsets[plane], plane, block_size);
		return -EINVAL;
	}

	size = rfb->base.offsets[plane] +
		(uint64_t)rfb->base.pitches[plane] / block_pitch *
		block_size * DIV_ROUND_UP(height, block_height);

	if (rfb->base.obj[0]->size < size) {
		drm_dbg_kms(rfb->base.dev,
			    "BO size 0x%zx is less than 0x%llx required for plane %d\n",
			    rfb->base.obj[0]->size, size, plane);
		return -EINVAL;
	}

	return 0;
}


static int amdgpu_display_verify_sizes(struct amdgpu_framebuffer *rfb)
{
	const struct drm_format_info *format_info = drm_format_info(rfb->base.format->format);
	uint64_t modifier = rfb->base.modifier;
	int ret;
	unsigned int i, block_width, block_height, block_size_log2;

	if (!rfb->base.dev->mode_config.allow_fb_modifiers)
		return 0;

	for (i = 0; i < format_info->num_planes; ++i) {
		if (modifier == DRM_FORMAT_MOD_LINEAR) {
			block_width = 256 / format_info->cpp[i];
			block_height = 1;
			block_size_log2 = 8;
		} else {
			int swizzle = AMD_FMT_MOD_GET(TILE, modifier);

			switch ((swizzle & ~3) + 1) {
			case DC_SW_256B_S:
				block_size_log2 = 8;
				break;
			case DC_SW_4KB_S:
			case DC_SW_4KB_S_X:
				block_size_log2 = 12;
				break;
			case DC_SW_64KB_S:
			case DC_SW_64KB_S_T:
			case DC_SW_64KB_S_X:
				block_size_log2 = 16;
				break;
			default:
				drm_dbg_kms(rfb->base.dev,
					    "Swizzle mode with unknown block size: %d\n", swizzle);
				return -EINVAL;
			}

			get_block_dimensions(block_size_log2, format_info->cpp[i],
					     &block_width, &block_height);
		}

		ret = amdgpu_display_verify_plane(rfb, i, format_info,
						  block_width, block_height, block_size_log2);
		if (ret)
			return ret;
	}

	if (AMD_FMT_MOD_GET(DCC, modifier)) {
		if (AMD_FMT_MOD_GET(DCC_RETILE, modifier)) {
			block_size_log2 = get_dcc_block_size(modifier, false, false);
			get_block_dimensions(block_size_log2 + 8, format_info->cpp[0],
					     &block_width, &block_height);
			ret = amdgpu_display_verify_plane(rfb, i, format_info,
							  block_width, block_height,
							  block_size_log2);
			if (ret)
				return ret;

			++i;
			block_size_log2 = get_dcc_block_size(modifier, true, true);
		} else {
			bool pipe_aligned = AMD_FMT_MOD_GET(DCC_PIPE_ALIGN, modifier);

			block_size_log2 = get_dcc_block_size(modifier, true, pipe_aligned);
		}
		get_block_dimensions(block_size_log2 + 8, format_info->cpp[0],
				     &block_width, &block_height);
		ret = amdgpu_display_verify_plane(rfb, i, format_info,
						  block_width, block_height, block_size_log2);
		if (ret)
			return ret;
	}

	return 0;
}

static int amdgpu_display_get_fb_info(const struct amdgpu_framebuffer *amdgpu_fb,
				      uint64_t *tiling_flags, bool *tmz_surface)
{
	struct amdgpu_bo *rbo;
	int r;

	if (!amdgpu_fb) {
		*tiling_flags = 0;
		*tmz_surface = false;
		return 0;
	}

	rbo = gem_to_amdgpu_bo(amdgpu_fb->base.obj[0]);
	r = amdgpu_bo_reserve(rbo, false);

	if (unlikely(r)) {
		/* Don't show error message when returning -ERESTARTSYS */
		if (r != -ERESTARTSYS)
			DRM_ERROR("Unable to reserve buffer: %d\n", r);
		return r;
	}

	if (tiling_flags)
		amdgpu_bo_get_tiling_flags(rbo, tiling_flags);

	if (tmz_surface)
		*tmz_surface = amdgpu_bo_encrypted(rbo);

	amdgpu_bo_unreserve(rbo);

	return r;
}

int amdgpu_display_gem_fb_init(struct drm_device *dev,
			       struct amdgpu_framebuffer *rfb,
			       const struct drm_mode_fb_cmd2 *mode_cmd,
			       struct drm_gem_object *obj)
{
	int ret;

	rfb->base.obj[0] = obj;
	drm_helper_mode_fill_fb_struct(dev, &rfb->base, mode_cmd);
	ret = drm_framebuffer_init(dev, &rfb->base, &amdgpu_fb_funcs);
	if (ret)
		goto err;

	ret = amdgpu_display_framebuffer_init(dev, rfb, mode_cmd, obj);
	if (ret)
		goto err;

	return 0;
err:
<<<<<<< HEAD
	drm_err(dev, "Failed to init gem fb: %d\n", ret);
=======
	drm_dbg_kms(dev, "Failed to init gem fb: %d\n", ret);
>>>>>>> 8e0eb2fb
	rfb->base.obj[0] = NULL;
	return ret;
}

int amdgpu_display_gem_fb_verify_and_init(
	struct drm_device *dev, struct amdgpu_framebuffer *rfb,
	struct drm_file *file_priv, const struct drm_mode_fb_cmd2 *mode_cmd,
	struct drm_gem_object *obj)
{
	int ret;

	rfb->base.obj[0] = obj;
	drm_helper_mode_fill_fb_struct(dev, &rfb->base, mode_cmd);
	ret = drm_framebuffer_init(dev, &rfb->base, &amdgpu_fb_funcs);
	if (ret)
		goto err;
	/* Verify that the modifier is supported. */
	if (!drm_any_plane_has_format(dev, mode_cmd->pixel_format,
				      mode_cmd->modifier[0])) {
		struct drm_format_name_buf format_name;
		drm_dbg_kms(dev,
			    "unsupported pixel format %s / modifier 0x%llx\n",
			    drm_get_format_name(mode_cmd->pixel_format,
						&format_name),
			    mode_cmd->modifier[0]);

		ret = -EINVAL;
		goto err;
	}

	ret = amdgpu_display_framebuffer_init(dev, rfb, mode_cmd, obj);
	if (ret)
		goto err;

	return 0;
err:
<<<<<<< HEAD
	drm_err(dev, "Failed to verify and init gem fb: %d\n", ret);
=======
	drm_dbg_kms(dev, "Failed to verify and init gem fb: %d\n", ret);
>>>>>>> 8e0eb2fb
	rfb->base.obj[0] = NULL;
	return ret;
}

int amdgpu_display_framebuffer_init(struct drm_device *dev,
				    struct amdgpu_framebuffer *rfb,
				    const struct drm_mode_fb_cmd2 *mode_cmd,
				    struct drm_gem_object *obj)
{
	int ret, i;

	/*
	 * This needs to happen before modifier conversion as that might change
	 * the number of planes.
	 */
	for (i = 1; i < rfb->base.format->num_planes; ++i) {
		if (mode_cmd->handles[i] != mode_cmd->handles[0]) {
			drm_dbg_kms(dev, "Plane 0 and %d have different BOs: %u vs. %u\n",
				    i, mode_cmd->handles[0], mode_cmd->handles[i]);
			ret = -EINVAL;
			return ret;
		}
	}

	ret = amdgpu_display_get_fb_info(rfb, &rfb->tiling_flags, &rfb->tmz_surface);
	if (ret)
		return ret;

	if (dev->mode_config.allow_fb_modifiers &&
	    !(rfb->base.flags & DRM_MODE_FB_MODIFIERS)) {
		ret = convert_tiling_flags_to_modifier(rfb);
		if (ret) {
			drm_dbg_kms(dev, "Failed to convert tiling flags 0x%llX to a modifier",
				    rfb->tiling_flags);
			return ret;
		}
	}

	ret = amdgpu_display_verify_sizes(rfb);
	if (ret)
		return ret;

	for (i = 0; i < rfb->base.format->num_planes; ++i) {
		drm_gem_object_get(rfb->base.obj[0]);
		rfb->base.obj[i] = rfb->base.obj[0];
	}

	return 0;
}

struct drm_framebuffer *
amdgpu_display_user_framebuffer_create(struct drm_device *dev,
				       struct drm_file *file_priv,
				       const struct drm_mode_fb_cmd2 *mode_cmd)
{
	struct amdgpu_framebuffer *amdgpu_fb;
	struct drm_gem_object *obj;
	struct amdgpu_bo *bo;
	uint32_t domains;
	int ret;

	obj = drm_gem_object_lookup(file_priv, mode_cmd->handles[0]);
	if (obj ==  NULL) {
		drm_dbg_kms(dev, "No GEM object associated to handle 0x%08X, "
			    "can't create framebuffer\n", mode_cmd->handles[0]);
		return ERR_PTR(-ENOENT);
	}

	/* Handle is imported dma-buf, so cannot be migrated to VRAM for scanout */
	bo = gem_to_amdgpu_bo(obj);
	domains = amdgpu_display_supported_domains(drm_to_adev(dev), bo->flags);
	if (obj->import_attach && !(domains & AMDGPU_GEM_DOMAIN_GTT)) {
		drm_dbg_kms(dev, "Cannot create framebuffer from imported dma_buf\n");
		drm_gem_object_put(obj);
		return ERR_PTR(-EINVAL);
	}

	amdgpu_fb = kzalloc(sizeof(*amdgpu_fb), GFP_KERNEL);
	if (amdgpu_fb == NULL) {
		drm_gem_object_put(obj);
		return ERR_PTR(-ENOMEM);
	}

	ret = amdgpu_display_gem_fb_verify_and_init(dev, amdgpu_fb, file_priv,
						    mode_cmd, obj);
	if (ret) {
		kfree(amdgpu_fb);
		drm_gem_object_put(obj);
		return ERR_PTR(ret);
	}

	drm_gem_object_put(obj);
	return &amdgpu_fb->base;
}

const struct drm_mode_config_funcs amdgpu_mode_funcs = {
	.fb_create = amdgpu_display_user_framebuffer_create,
	.output_poll_changed = drm_fb_helper_output_poll_changed,
};

static const struct drm_prop_enum_list amdgpu_underscan_enum_list[] =
{	{ UNDERSCAN_OFF, "off" },
	{ UNDERSCAN_ON, "on" },
	{ UNDERSCAN_AUTO, "auto" },
};

static const struct drm_prop_enum_list amdgpu_audio_enum_list[] =
{	{ AMDGPU_AUDIO_DISABLE, "off" },
	{ AMDGPU_AUDIO_ENABLE, "on" },
	{ AMDGPU_AUDIO_AUTO, "auto" },
};

/* XXX support different dither options? spatial, temporal, both, etc. */
static const struct drm_prop_enum_list amdgpu_dither_enum_list[] =
{	{ AMDGPU_FMT_DITHER_DISABLE, "off" },
	{ AMDGPU_FMT_DITHER_ENABLE, "on" },
};

int amdgpu_display_modeset_create_props(struct amdgpu_device *adev)
{
	int sz;

	adev->mode_info.coherent_mode_property =
		drm_property_create_range(adev_to_drm(adev), 0, "coherent", 0, 1);
	if (!adev->mode_info.coherent_mode_property)
		return -ENOMEM;

	adev->mode_info.load_detect_property =
		drm_property_create_range(adev_to_drm(adev), 0, "load detection", 0, 1);
	if (!adev->mode_info.load_detect_property)
		return -ENOMEM;

	drm_mode_create_scaling_mode_property(adev_to_drm(adev));

	sz = ARRAY_SIZE(amdgpu_underscan_enum_list);
	adev->mode_info.underscan_property =
		drm_property_create_enum(adev_to_drm(adev), 0,
					 "underscan",
					 amdgpu_underscan_enum_list, sz);

	adev->mode_info.underscan_hborder_property =
		drm_property_create_range(adev_to_drm(adev), 0,
					  "underscan hborder", 0, 128);
	if (!adev->mode_info.underscan_hborder_property)
		return -ENOMEM;

	adev->mode_info.underscan_vborder_property =
		drm_property_create_range(adev_to_drm(adev), 0,
					  "underscan vborder", 0, 128);
	if (!adev->mode_info.underscan_vborder_property)
		return -ENOMEM;

	sz = ARRAY_SIZE(amdgpu_audio_enum_list);
	adev->mode_info.audio_property =
		drm_property_create_enum(adev_to_drm(adev), 0,
					 "audio",
					 amdgpu_audio_enum_list, sz);

	sz = ARRAY_SIZE(amdgpu_dither_enum_list);
	adev->mode_info.dither_property =
		drm_property_create_enum(adev_to_drm(adev), 0,
					 "dither",
					 amdgpu_dither_enum_list, sz);

	if (amdgpu_device_has_dc_support(adev)) {
		adev->mode_info.abm_level_property =
			drm_property_create_range(adev_to_drm(adev), 0,
						  "abm level", 0, 4);
		if (!adev->mode_info.abm_level_property)
			return -ENOMEM;
	}

	return 0;
}

void amdgpu_display_update_priority(struct amdgpu_device *adev)
{
	/* adjustment options for the display watermarks */
	if ((amdgpu_disp_priority == 0) || (amdgpu_disp_priority > 2))
		adev->mode_info.disp_priority = 0;
	else
		adev->mode_info.disp_priority = amdgpu_disp_priority;

}

static bool amdgpu_display_is_hdtv_mode(const struct drm_display_mode *mode)
{
	/* try and guess if this is a tv or a monitor */
	if ((mode->vdisplay == 480 && mode->hdisplay == 720) || /* 480p */
	    (mode->vdisplay == 576) || /* 576p */
	    (mode->vdisplay == 720) || /* 720p */
	    (mode->vdisplay == 1080)) /* 1080p */
		return true;
	else
		return false;
}

bool amdgpu_display_crtc_scaling_mode_fixup(struct drm_crtc *crtc,
					const struct drm_display_mode *mode,
					struct drm_display_mode *adjusted_mode)
{
	struct drm_device *dev = crtc->dev;
	struct drm_encoder *encoder;
	struct amdgpu_crtc *amdgpu_crtc = to_amdgpu_crtc(crtc);
	struct amdgpu_encoder *amdgpu_encoder;
	struct drm_connector *connector;
	u32 src_v = 1, dst_v = 1;
	u32 src_h = 1, dst_h = 1;

	amdgpu_crtc->h_border = 0;
	amdgpu_crtc->v_border = 0;

	list_for_each_entry(encoder, &dev->mode_config.encoder_list, head) {
		if (encoder->crtc != crtc)
			continue;
		amdgpu_encoder = to_amdgpu_encoder(encoder);
		connector = amdgpu_get_connector_for_encoder(encoder);

		/* set scaling */
		if (amdgpu_encoder->rmx_type == RMX_OFF)
			amdgpu_crtc->rmx_type = RMX_OFF;
		else if (mode->hdisplay < amdgpu_encoder->native_mode.hdisplay ||
			 mode->vdisplay < amdgpu_encoder->native_mode.vdisplay)
			amdgpu_crtc->rmx_type = amdgpu_encoder->rmx_type;
		else
			amdgpu_crtc->rmx_type = RMX_OFF;
		/* copy native mode */
		memcpy(&amdgpu_crtc->native_mode,
		       &amdgpu_encoder->native_mode,
		       sizeof(struct drm_display_mode));
		src_v = crtc->mode.vdisplay;
		dst_v = amdgpu_crtc->native_mode.vdisplay;
		src_h = crtc->mode.hdisplay;
		dst_h = amdgpu_crtc->native_mode.hdisplay;

		/* fix up for overscan on hdmi */
		if ((!(mode->flags & DRM_MODE_FLAG_INTERLACE)) &&
		    ((amdgpu_encoder->underscan_type == UNDERSCAN_ON) ||
		     ((amdgpu_encoder->underscan_type == UNDERSCAN_AUTO) &&
		      drm_detect_hdmi_monitor(amdgpu_connector_edid(connector)) &&
		      amdgpu_display_is_hdtv_mode(mode)))) {
			if (amdgpu_encoder->underscan_hborder != 0)
				amdgpu_crtc->h_border = amdgpu_encoder->underscan_hborder;
			else
				amdgpu_crtc->h_border = (mode->hdisplay >> 5) + 16;
			if (amdgpu_encoder->underscan_vborder != 0)
				amdgpu_crtc->v_border = amdgpu_encoder->underscan_vborder;
			else
				amdgpu_crtc->v_border = (mode->vdisplay >> 5) + 16;
			amdgpu_crtc->rmx_type = RMX_FULL;
			src_v = crtc->mode.vdisplay;
			dst_v = crtc->mode.vdisplay - (amdgpu_crtc->v_border * 2);
			src_h = crtc->mode.hdisplay;
			dst_h = crtc->mode.hdisplay - (amdgpu_crtc->h_border * 2);
		}
	}
	if (amdgpu_crtc->rmx_type != RMX_OFF) {
		fixed20_12 a, b;
		a.full = dfixed_const(src_v);
		b.full = dfixed_const(dst_v);
		amdgpu_crtc->vsc.full = dfixed_div(a, b);
		a.full = dfixed_const(src_h);
		b.full = dfixed_const(dst_h);
		amdgpu_crtc->hsc.full = dfixed_div(a, b);
	} else {
		amdgpu_crtc->vsc.full = dfixed_const(1);
		amdgpu_crtc->hsc.full = dfixed_const(1);
	}
	return true;
}

/*
 * Retrieve current video scanout position of crtc on a given gpu, and
 * an optional accurate timestamp of when query happened.
 *
 * \param dev Device to query.
 * \param pipe Crtc to query.
 * \param flags Flags from caller (DRM_CALLED_FROM_VBLIRQ or 0).
 *              For driver internal use only also supports these flags:
 *
 *              USE_REAL_VBLANKSTART to use the real start of vblank instead
 *              of a fudged earlier start of vblank.
 *
 *              GET_DISTANCE_TO_VBLANKSTART to return distance to the
 *              fudged earlier start of vblank in *vpos and the distance
 *              to true start of vblank in *hpos.
 *
 * \param *vpos Location where vertical scanout position should be stored.
 * \param *hpos Location where horizontal scanout position should go.
 * \param *stime Target location for timestamp taken immediately before
 *               scanout position query. Can be NULL to skip timestamp.
 * \param *etime Target location for timestamp taken immediately after
 *               scanout position query. Can be NULL to skip timestamp.
 *
 * Returns vpos as a positive number while in active scanout area.
 * Returns vpos as a negative number inside vblank, counting the number
 * of scanlines to go until end of vblank, e.g., -1 means "one scanline
 * until start of active scanout / end of vblank."
 *
 * \return Flags, or'ed together as follows:
 *
 * DRM_SCANOUTPOS_VALID = Query successful.
 * DRM_SCANOUTPOS_INVBL = Inside vblank.
 * DRM_SCANOUTPOS_ACCURATE = Returned position is accurate. A lack of
 * this flag means that returned position may be offset by a constant but
 * unknown small number of scanlines wrt. real scanout position.
 *
 */
int amdgpu_display_get_crtc_scanoutpos(struct drm_device *dev,
			unsigned int pipe, unsigned int flags, int *vpos,
			int *hpos, ktime_t *stime, ktime_t *etime,
			const struct drm_display_mode *mode)
{
	u32 vbl = 0, position = 0;
	int vbl_start, vbl_end, vtotal, ret = 0;
	bool in_vbl = true;

	struct amdgpu_device *adev = drm_to_adev(dev);

	/* preempt_disable_rt() should go right here in PREEMPT_RT patchset. */

	/* Get optional system timestamp before query. */
	if (stime)
		*stime = ktime_get();

	if (amdgpu_display_page_flip_get_scanoutpos(adev, pipe, &vbl, &position) == 0)
		ret |= DRM_SCANOUTPOS_VALID;

	/* Get optional system timestamp after query. */
	if (etime)
		*etime = ktime_get();

	/* preempt_enable_rt() should go right here in PREEMPT_RT patchset. */

	/* Decode into vertical and horizontal scanout position. */
	*vpos = position & 0x1fff;
	*hpos = (position >> 16) & 0x1fff;

	/* Valid vblank area boundaries from gpu retrieved? */
	if (vbl > 0) {
		/* Yes: Decode. */
		ret |= DRM_SCANOUTPOS_ACCURATE;
		vbl_start = vbl & 0x1fff;
		vbl_end = (vbl >> 16) & 0x1fff;
	}
	else {
		/* No: Fake something reasonable which gives at least ok results. */
		vbl_start = mode->crtc_vdisplay;
		vbl_end = 0;
	}

	/* Called from driver internal vblank counter query code? */
	if (flags & GET_DISTANCE_TO_VBLANKSTART) {
	    /* Caller wants distance from real vbl_start in *hpos */
	    *hpos = *vpos - vbl_start;
	}

	/* Fudge vblank to start a few scanlines earlier to handle the
	 * problem that vblank irqs fire a few scanlines before start
	 * of vblank. Some driver internal callers need the true vblank
	 * start to be used and signal this via the USE_REAL_VBLANKSTART flag.
	 *
	 * The cause of the "early" vblank irq is that the irq is triggered
	 * by the line buffer logic when the line buffer read position enters
	 * the vblank, whereas our crtc scanout position naturally lags the
	 * line buffer read position.
	 */
	if (!(flags & USE_REAL_VBLANKSTART))
		vbl_start -= adev->mode_info.crtcs[pipe]->lb_vblank_lead_lines;

	/* Test scanout position against vblank region. */
	if ((*vpos < vbl_start) && (*vpos >= vbl_end))
		in_vbl = false;

	/* In vblank? */
	if (in_vbl)
	    ret |= DRM_SCANOUTPOS_IN_VBLANK;

	/* Called from driver internal vblank counter query code? */
	if (flags & GET_DISTANCE_TO_VBLANKSTART) {
		/* Caller wants distance from fudged earlier vbl_start */
		*vpos -= vbl_start;
		return ret;
	}

	/* Check if inside vblank area and apply corrective offsets:
	 * vpos will then be >=0 in video scanout area, but negative
	 * within vblank area, counting down the number of lines until
	 * start of scanout.
	 */

	/* Inside "upper part" of vblank area? Apply corrective offset if so: */
	if (in_vbl && (*vpos >= vbl_start)) {
		vtotal = mode->crtc_vtotal;

		/* With variable refresh rate displays the vpos can exceed
		 * the vtotal value. Clamp to 0 to return -vbl_end instead
		 * of guessing the remaining number of lines until scanout.
		 */
		*vpos = (*vpos < vtotal) ? (*vpos - vtotal) : 0;
	}

	/* Correct for shifted end of vbl at vbl_end. */
	*vpos = *vpos - vbl_end;

	return ret;
}

int amdgpu_display_crtc_idx_to_irq_type(struct amdgpu_device *adev, int crtc)
{
	if (crtc < 0 || crtc >= adev->mode_info.num_crtc)
		return AMDGPU_CRTC_IRQ_NONE;

	switch (crtc) {
	case 0:
		return AMDGPU_CRTC_IRQ_VBLANK1;
	case 1:
		return AMDGPU_CRTC_IRQ_VBLANK2;
	case 2:
		return AMDGPU_CRTC_IRQ_VBLANK3;
	case 3:
		return AMDGPU_CRTC_IRQ_VBLANK4;
	case 4:
		return AMDGPU_CRTC_IRQ_VBLANK5;
	case 5:
		return AMDGPU_CRTC_IRQ_VBLANK6;
	default:
		return AMDGPU_CRTC_IRQ_NONE;
	}
}

bool amdgpu_crtc_get_scanout_position(struct drm_crtc *crtc,
			bool in_vblank_irq, int *vpos,
			int *hpos, ktime_t *stime, ktime_t *etime,
			const struct drm_display_mode *mode)
{
	struct drm_device *dev = crtc->dev;
	unsigned int pipe = crtc->index;

	return amdgpu_display_get_crtc_scanoutpos(dev, pipe, 0, vpos, hpos,
						  stime, etime, mode);
}

int amdgpu_display_suspend_helper(struct amdgpu_device *adev)
{
	struct drm_device *dev = adev_to_drm(adev);
	struct drm_crtc *crtc;
	struct drm_connector *connector;
	struct drm_connector_list_iter iter;
	int r;

	/* turn off display hw */
	drm_modeset_lock_all(dev);
	drm_connector_list_iter_begin(dev, &iter);
	drm_for_each_connector_iter(connector, &iter)
		drm_helper_connector_dpms(connector,
					  DRM_MODE_DPMS_OFF);
	drm_connector_list_iter_end(&iter);
	drm_modeset_unlock_all(dev);
	/* unpin the front buffers and cursors */
	list_for_each_entry(crtc, &dev->mode_config.crtc_list, head) {
		struct amdgpu_crtc *amdgpu_crtc = to_amdgpu_crtc(crtc);
		struct drm_framebuffer *fb = crtc->primary->fb;
		struct amdgpu_bo *robj;

		if (amdgpu_crtc->cursor_bo && !adev->enable_virtual_display) {
			struct amdgpu_bo *aobj = gem_to_amdgpu_bo(amdgpu_crtc->cursor_bo);
			r = amdgpu_bo_reserve(aobj, true);
			if (r == 0) {
				amdgpu_bo_unpin(aobj);
				amdgpu_bo_unreserve(aobj);
			}
		}

		if (fb == NULL || fb->obj[0] == NULL) {
			continue;
		}
		robj = gem_to_amdgpu_bo(fb->obj[0]);
		/* don't unpin kernel fb objects */
		if (!amdgpu_fbdev_robj_is_fb(adev, robj)) {
			r = amdgpu_bo_reserve(robj, true);
			if (r == 0) {
				amdgpu_bo_unpin(robj);
				amdgpu_bo_unreserve(robj);
			}
		}
	}
	return 0;
}

int amdgpu_display_resume_helper(struct amdgpu_device *adev)
{
	struct drm_device *dev = adev_to_drm(adev);
	struct drm_connector *connector;
	struct drm_connector_list_iter iter;
	struct drm_crtc *crtc;
	int r;

	/* pin cursors */
	list_for_each_entry(crtc, &dev->mode_config.crtc_list, head) {
		struct amdgpu_crtc *amdgpu_crtc = to_amdgpu_crtc(crtc);

		if (amdgpu_crtc->cursor_bo && !adev->enable_virtual_display) {
			struct amdgpu_bo *aobj = gem_to_amdgpu_bo(amdgpu_crtc->cursor_bo);
			r = amdgpu_bo_reserve(aobj, true);
			if (r == 0) {
				r = amdgpu_bo_pin(aobj, AMDGPU_GEM_DOMAIN_VRAM);
				if (r != 0)
					dev_err(adev->dev, "Failed to pin cursor BO (%d)\n", r);
				amdgpu_crtc->cursor_addr = amdgpu_bo_gpu_offset(aobj);
				amdgpu_bo_unreserve(aobj);
			}
		}
	}

	drm_helper_resume_force_mode(dev);

	/* turn on display hw */
	drm_modeset_lock_all(dev);

	drm_connector_list_iter_begin(dev, &iter);
	drm_for_each_connector_iter(connector, &iter)
		drm_helper_connector_dpms(connector,
					  DRM_MODE_DPMS_ON);
	drm_connector_list_iter_end(&iter);

	drm_modeset_unlock_all(dev);

	return 0;
}
<|MERGE_RESOLUTION|>--- conflicted
+++ resolved
@@ -1057,11 +1057,7 @@
 
 	return 0;
 err:
-<<<<<<< HEAD
-	drm_err(dev, "Failed to init gem fb: %d\n", ret);
-=======
 	drm_dbg_kms(dev, "Failed to init gem fb: %d\n", ret);
->>>>>>> 8e0eb2fb
 	rfb->base.obj[0] = NULL;
 	return ret;
 }
@@ -1098,11 +1094,7 @@
 
 	return 0;
 err:
-<<<<<<< HEAD
-	drm_err(dev, "Failed to verify and init gem fb: %d\n", ret);
-=======
 	drm_dbg_kms(dev, "Failed to verify and init gem fb: %d\n", ret);
->>>>>>> 8e0eb2fb
 	rfb->base.obj[0] = NULL;
 	return ret;
 }
