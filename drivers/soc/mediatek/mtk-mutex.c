// SPDX-License-Identifier: GPL-2.0-only
/*
 * Copyright (c) 2015 MediaTek Inc.
 */

#include <linux/clk.h>
#include <linux/iopoll.h>
#include <linux/module.h>
#include <linux/of_device.h>
#include <linux/platform_device.h>
#include <linux/regmap.h>
#include <linux/soc/mediatek/mtk-mmsys.h>
#include <linux/soc/mediatek/mtk-mutex.h>

#define MT2701_MUTEX0_MOD0			0x2c
#define MT2701_MUTEX0_SOF0			0x30
#define MT8183_MUTEX0_MOD0			0x30
#define MT8183_MUTEX0_SOF0			0x2c

#define DISP_REG_MUTEX_EN(n)			(0x20 + 0x20 * (n))
#define DISP_REG_MUTEX(n)			(0x24 + 0x20 * (n))
#define DISP_REG_MUTEX_RST(n)			(0x28 + 0x20 * (n))
#define DISP_REG_MUTEX_MOD(mutex_mod_reg, n)	(mutex_mod_reg + 0x20 * (n))
#define DISP_REG_MUTEX_SOF(mutex_sof_reg, n)	(mutex_sof_reg + 0x20 * (n))
#define DISP_REG_MUTEX_MOD2(n)			(0x34 + 0x20 * (n))

#define INT_MUTEX				BIT(1)

#define MT8186_MUTEX_MOD_DISP_OVL0		0
#define MT8186_MUTEX_MOD_DISP_OVL0_2L		1
#define MT8186_MUTEX_MOD_DISP_RDMA0		2
#define MT8186_MUTEX_MOD_DISP_COLOR0		4
#define MT8186_MUTEX_MOD_DISP_CCORR0		5
#define MT8186_MUTEX_MOD_DISP_AAL0		7
#define MT8186_MUTEX_MOD_DISP_GAMMA0		8
#define MT8186_MUTEX_MOD_DISP_POSTMASK0		9
#define MT8186_MUTEX_MOD_DISP_DITHER0		10
#define MT8186_MUTEX_MOD_DISP_RDMA1		17

#define MT8186_MUTEX_SOF_SINGLE_MODE		0
#define MT8186_MUTEX_SOF_DSI0			1
#define MT8186_MUTEX_SOF_DPI0			2
#define MT8186_MUTEX_EOF_DSI0			(MT8186_MUTEX_SOF_DSI0 << 6)
#define MT8186_MUTEX_EOF_DPI0			(MT8186_MUTEX_SOF_DPI0 << 6)

#define MT8167_MUTEX_MOD_DISP_PWM		1
#define MT8167_MUTEX_MOD_DISP_OVL0		6
#define MT8167_MUTEX_MOD_DISP_OVL1		7
#define MT8167_MUTEX_MOD_DISP_RDMA0		8
#define MT8167_MUTEX_MOD_DISP_RDMA1		9
#define MT8167_MUTEX_MOD_DISP_WDMA0		10
#define MT8167_MUTEX_MOD_DISP_CCORR		11
#define MT8167_MUTEX_MOD_DISP_COLOR		12
#define MT8167_MUTEX_MOD_DISP_AAL		13
#define MT8167_MUTEX_MOD_DISP_GAMMA		14
#define MT8167_MUTEX_MOD_DISP_DITHER		15
#define MT8167_MUTEX_MOD_DISP_UFOE		16

#define MT8192_MUTEX_MOD_DISP_OVL0		0
#define MT8192_MUTEX_MOD_DISP_OVL0_2L		1
#define MT8192_MUTEX_MOD_DISP_RDMA0		2
#define MT8192_MUTEX_MOD_DISP_COLOR0		4
#define MT8192_MUTEX_MOD_DISP_CCORR0		5
#define MT8192_MUTEX_MOD_DISP_AAL0		6
#define MT8192_MUTEX_MOD_DISP_GAMMA0		7
#define MT8192_MUTEX_MOD_DISP_POSTMASK0		8
#define MT8192_MUTEX_MOD_DISP_DITHER0		9
#define MT8192_MUTEX_MOD_DISP_OVL2_2L		16
#define MT8192_MUTEX_MOD_DISP_RDMA4		17

#define MT8183_MUTEX_MOD_DISP_RDMA0		0
#define MT8183_MUTEX_MOD_DISP_RDMA1		1
#define MT8183_MUTEX_MOD_DISP_OVL0		9
#define MT8183_MUTEX_MOD_DISP_OVL0_2L		10
#define MT8183_MUTEX_MOD_DISP_OVL1_2L		11
#define MT8183_MUTEX_MOD_DISP_WDMA0		12
#define MT8183_MUTEX_MOD_DISP_COLOR0		13
#define MT8183_MUTEX_MOD_DISP_CCORR0		14
#define MT8183_MUTEX_MOD_DISP_AAL0		15
#define MT8183_MUTEX_MOD_DISP_GAMMA0		16
#define MT8183_MUTEX_MOD_DISP_DITHER0		17

#define MT8173_MUTEX_MOD_DISP_OVL0		11
#define MT8173_MUTEX_MOD_DISP_OVL1		12
#define MT8173_MUTEX_MOD_DISP_RDMA0		13
#define MT8173_MUTEX_MOD_DISP_RDMA1		14
#define MT8173_MUTEX_MOD_DISP_RDMA2		15
#define MT8173_MUTEX_MOD_DISP_WDMA0		16
#define MT8173_MUTEX_MOD_DISP_WDMA1		17
#define MT8173_MUTEX_MOD_DISP_COLOR0		18
#define MT8173_MUTEX_MOD_DISP_COLOR1		19
#define MT8173_MUTEX_MOD_DISP_AAL		20
#define MT8173_MUTEX_MOD_DISP_GAMMA		21
#define MT8173_MUTEX_MOD_DISP_UFOE		22
#define MT8173_MUTEX_MOD_DISP_PWM0		23
#define MT8173_MUTEX_MOD_DISP_PWM1		24
#define MT8173_MUTEX_MOD_DISP_OD		25

#define MT8195_MUTEX_MOD_DISP_OVL0		0
#define MT8195_MUTEX_MOD_DISP_WDMA0		1
#define MT8195_MUTEX_MOD_DISP_RDMA0		2
#define MT8195_MUTEX_MOD_DISP_COLOR0		3
#define MT8195_MUTEX_MOD_DISP_CCORR0		4
#define MT8195_MUTEX_MOD_DISP_AAL0		5
#define MT8195_MUTEX_MOD_DISP_GAMMA0		6
#define MT8195_MUTEX_MOD_DISP_DITHER0		7
#define MT8195_MUTEX_MOD_DISP_DSI0		8
#define MT8195_MUTEX_MOD_DISP_DSC_WRAP0_CORE0	9
#define MT8195_MUTEX_MOD_DISP_VPP_MERGE		20
#define MT8195_MUTEX_MOD_DISP_DP_INTF0		21
#define MT8195_MUTEX_MOD_DISP_PWM0		27

#define MT2712_MUTEX_MOD_DISP_PWM2		10
#define MT2712_MUTEX_MOD_DISP_OVL0		11
#define MT2712_MUTEX_MOD_DISP_OVL1		12
#define MT2712_MUTEX_MOD_DISP_RDMA0		13
#define MT2712_MUTEX_MOD_DISP_RDMA1		14
#define MT2712_MUTEX_MOD_DISP_RDMA2		15
#define MT2712_MUTEX_MOD_DISP_WDMA0		16
#define MT2712_MUTEX_MOD_DISP_WDMA1		17
#define MT2712_MUTEX_MOD_DISP_COLOR0		18
#define MT2712_MUTEX_MOD_DISP_COLOR1		19
#define MT2712_MUTEX_MOD_DISP_AAL0		20
#define MT2712_MUTEX_MOD_DISP_UFOE		22
#define MT2712_MUTEX_MOD_DISP_PWM0		23
#define MT2712_MUTEX_MOD_DISP_PWM1		24
#define MT2712_MUTEX_MOD_DISP_OD0		25
#define MT2712_MUTEX_MOD2_DISP_AAL1		33
#define MT2712_MUTEX_MOD2_DISP_OD1		34

#define MT2701_MUTEX_MOD_DISP_OVL		3
#define MT2701_MUTEX_MOD_DISP_WDMA		6
#define MT2701_MUTEX_MOD_DISP_COLOR		7
#define MT2701_MUTEX_MOD_DISP_BLS		9
#define MT2701_MUTEX_MOD_DISP_RDMA0		10
#define MT2701_MUTEX_MOD_DISP_RDMA1		12

#define MT2712_MUTEX_SOF_SINGLE_MODE		0
#define MT2712_MUTEX_SOF_DSI0			1
#define MT2712_MUTEX_SOF_DSI1			2
#define MT2712_MUTEX_SOF_DPI0			3
#define MT2712_MUTEX_SOF_DPI1			4
#define MT2712_MUTEX_SOF_DSI2			5
#define MT2712_MUTEX_SOF_DSI3			6
#define MT8167_MUTEX_SOF_DPI0			2
#define MT8167_MUTEX_SOF_DPI1			3
#define MT8183_MUTEX_SOF_DSI0			1
#define MT8183_MUTEX_SOF_DPI0			2
#define MT8195_MUTEX_SOF_DSI0			1
#define MT8195_MUTEX_SOF_DSI1			2
#define MT8195_MUTEX_SOF_DP_INTF0		3
#define MT8195_MUTEX_SOF_DP_INTF1		4
#define MT8195_MUTEX_SOF_DPI0			6 /* for HDMI_TX */
#define MT8195_MUTEX_SOF_DPI1			5 /* for digital video out */

#define MT8183_MUTEX_EOF_DSI0			(MT8183_MUTEX_SOF_DSI0 << 6)
#define MT8183_MUTEX_EOF_DPI0			(MT8183_MUTEX_SOF_DPI0 << 6)
#define MT8195_MUTEX_EOF_DSI0			(MT8195_MUTEX_SOF_DSI0 << 7)
#define MT8195_MUTEX_EOF_DSI1			(MT8195_MUTEX_SOF_DSI1 << 7)
#define MT8195_MUTEX_EOF_DP_INTF0		(MT8195_MUTEX_SOF_DP_INTF0 << 7)
#define MT8195_MUTEX_EOF_DP_INTF1		(MT8195_MUTEX_SOF_DP_INTF1 << 7)
#define MT8195_MUTEX_EOF_DPI0			(MT8195_MUTEX_SOF_DPI0 << 7)
#define MT8195_MUTEX_EOF_DPI1			(MT8195_MUTEX_SOF_DPI1 << 7)

struct mtk_mutex {
	int id;
	bool claimed;
};

enum mtk_mutex_sof_id {
	MUTEX_SOF_SINGLE_MODE,
	MUTEX_SOF_DSI0,
	MUTEX_SOF_DSI1,
	MUTEX_SOF_DPI0,
	MUTEX_SOF_DPI1,
	MUTEX_SOF_DSI2,
	MUTEX_SOF_DSI3,
	MUTEX_SOF_DP_INTF0,
	MUTEX_SOF_DP_INTF1,
	DDP_MUTEX_SOF_MAX,
};

struct mtk_mutex_data {
	const unsigned int *mutex_mod;
	const unsigned int *mutex_sof;
	const unsigned int mutex_mod_reg;
	const unsigned int mutex_sof_reg;
	const bool no_clk;
};

struct mtk_mutex_ctx {
	struct device			*dev;
	struct clk			*clk;
	void __iomem			*regs;
	struct mtk_mutex		mutex[10];
	const struct mtk_mutex_data	*data;
};

static const unsigned int mt2701_mutex_mod[DDP_COMPONENT_ID_MAX] = {
	[DDP_COMPONENT_BLS] = MT2701_MUTEX_MOD_DISP_BLS,
	[DDP_COMPONENT_COLOR0] = MT2701_MUTEX_MOD_DISP_COLOR,
	[DDP_COMPONENT_OVL0] = MT2701_MUTEX_MOD_DISP_OVL,
	[DDP_COMPONENT_RDMA0] = MT2701_MUTEX_MOD_DISP_RDMA0,
	[DDP_COMPONENT_RDMA1] = MT2701_MUTEX_MOD_DISP_RDMA1,
	[DDP_COMPONENT_WDMA0] = MT2701_MUTEX_MOD_DISP_WDMA,
};

static const unsigned int mt2712_mutex_mod[DDP_COMPONENT_ID_MAX] = {
	[DDP_COMPONENT_AAL0] = MT2712_MUTEX_MOD_DISP_AAL0,
	[DDP_COMPONENT_AAL1] = MT2712_MUTEX_MOD2_DISP_AAL1,
	[DDP_COMPONENT_COLOR0] = MT2712_MUTEX_MOD_DISP_COLOR0,
	[DDP_COMPONENT_COLOR1] = MT2712_MUTEX_MOD_DISP_COLOR1,
	[DDP_COMPONENT_OD0] = MT2712_MUTEX_MOD_DISP_OD0,
	[DDP_COMPONENT_OD1] = MT2712_MUTEX_MOD2_DISP_OD1,
	[DDP_COMPONENT_OVL0] = MT2712_MUTEX_MOD_DISP_OVL0,
	[DDP_COMPONENT_OVL1] = MT2712_MUTEX_MOD_DISP_OVL1,
	[DDP_COMPONENT_PWM0] = MT2712_MUTEX_MOD_DISP_PWM0,
	[DDP_COMPONENT_PWM1] = MT2712_MUTEX_MOD_DISP_PWM1,
	[DDP_COMPONENT_PWM2] = MT2712_MUTEX_MOD_DISP_PWM2,
	[DDP_COMPONENT_RDMA0] = MT2712_MUTEX_MOD_DISP_RDMA0,
	[DDP_COMPONENT_RDMA1] = MT2712_MUTEX_MOD_DISP_RDMA1,
	[DDP_COMPONENT_RDMA2] = MT2712_MUTEX_MOD_DISP_RDMA2,
	[DDP_COMPONENT_UFOE] = MT2712_MUTEX_MOD_DISP_UFOE,
	[DDP_COMPONENT_WDMA0] = MT2712_MUTEX_MOD_DISP_WDMA0,
	[DDP_COMPONENT_WDMA1] = MT2712_MUTEX_MOD_DISP_WDMA1,
};

static const unsigned int mt8167_mutex_mod[DDP_COMPONENT_ID_MAX] = {
	[DDP_COMPONENT_AAL0] = MT8167_MUTEX_MOD_DISP_AAL,
	[DDP_COMPONENT_CCORR] = MT8167_MUTEX_MOD_DISP_CCORR,
	[DDP_COMPONENT_COLOR0] = MT8167_MUTEX_MOD_DISP_COLOR,
	[DDP_COMPONENT_DITHER0] = MT8167_MUTEX_MOD_DISP_DITHER,
	[DDP_COMPONENT_GAMMA] = MT8167_MUTEX_MOD_DISP_GAMMA,
	[DDP_COMPONENT_OVL0] = MT8167_MUTEX_MOD_DISP_OVL0,
	[DDP_COMPONENT_OVL1] = MT8167_MUTEX_MOD_DISP_OVL1,
	[DDP_COMPONENT_PWM0] = MT8167_MUTEX_MOD_DISP_PWM,
	[DDP_COMPONENT_RDMA0] = MT8167_MUTEX_MOD_DISP_RDMA0,
	[DDP_COMPONENT_RDMA1] = MT8167_MUTEX_MOD_DISP_RDMA1,
	[DDP_COMPONENT_UFOE] = MT8167_MUTEX_MOD_DISP_UFOE,
	[DDP_COMPONENT_WDMA0] = MT8167_MUTEX_MOD_DISP_WDMA0,
};

static const unsigned int mt8173_mutex_mod[DDP_COMPONENT_ID_MAX] = {
	[DDP_COMPONENT_AAL0] = MT8173_MUTEX_MOD_DISP_AAL,
	[DDP_COMPONENT_COLOR0] = MT8173_MUTEX_MOD_DISP_COLOR0,
	[DDP_COMPONENT_COLOR1] = MT8173_MUTEX_MOD_DISP_COLOR1,
	[DDP_COMPONENT_GAMMA] = MT8173_MUTEX_MOD_DISP_GAMMA,
	[DDP_COMPONENT_OD0] = MT8173_MUTEX_MOD_DISP_OD,
	[DDP_COMPONENT_OVL0] = MT8173_MUTEX_MOD_DISP_OVL0,
	[DDP_COMPONENT_OVL1] = MT8173_MUTEX_MOD_DISP_OVL1,
	[DDP_COMPONENT_PWM0] = MT8173_MUTEX_MOD_DISP_PWM0,
	[DDP_COMPONENT_PWM1] = MT8173_MUTEX_MOD_DISP_PWM1,
	[DDP_COMPONENT_RDMA0] = MT8173_MUTEX_MOD_DISP_RDMA0,
	[DDP_COMPONENT_RDMA1] = MT8173_MUTEX_MOD_DISP_RDMA1,
	[DDP_COMPONENT_RDMA2] = MT8173_MUTEX_MOD_DISP_RDMA2,
	[DDP_COMPONENT_UFOE] = MT8173_MUTEX_MOD_DISP_UFOE,
	[DDP_COMPONENT_WDMA0] = MT8173_MUTEX_MOD_DISP_WDMA0,
	[DDP_COMPONENT_WDMA1] = MT8173_MUTEX_MOD_DISP_WDMA1,
};

static const unsigned int mt8183_mutex_mod[DDP_COMPONENT_ID_MAX] = {
	[DDP_COMPONENT_AAL0] = MT8183_MUTEX_MOD_DISP_AAL0,
	[DDP_COMPONENT_CCORR] = MT8183_MUTEX_MOD_DISP_CCORR0,
	[DDP_COMPONENT_COLOR0] = MT8183_MUTEX_MOD_DISP_COLOR0,
	[DDP_COMPONENT_DITHER0] = MT8183_MUTEX_MOD_DISP_DITHER0,
	[DDP_COMPONENT_GAMMA] = MT8183_MUTEX_MOD_DISP_GAMMA0,
	[DDP_COMPONENT_OVL0] = MT8183_MUTEX_MOD_DISP_OVL0,
	[DDP_COMPONENT_OVL_2L0] = MT8183_MUTEX_MOD_DISP_OVL0_2L,
	[DDP_COMPONENT_OVL_2L1] = MT8183_MUTEX_MOD_DISP_OVL1_2L,
	[DDP_COMPONENT_RDMA0] = MT8183_MUTEX_MOD_DISP_RDMA0,
	[DDP_COMPONENT_RDMA1] = MT8183_MUTEX_MOD_DISP_RDMA1,
	[DDP_COMPONENT_WDMA0] = MT8183_MUTEX_MOD_DISP_WDMA0,
};

static const unsigned int mt8186_mutex_mod[DDP_COMPONENT_ID_MAX] = {
	[DDP_COMPONENT_AAL0] = MT8186_MUTEX_MOD_DISP_AAL0,
	[DDP_COMPONENT_CCORR] = MT8186_MUTEX_MOD_DISP_CCORR0,
	[DDP_COMPONENT_COLOR0] = MT8186_MUTEX_MOD_DISP_COLOR0,
<<<<<<< HEAD
	[DDP_COMPONENT_DITHER] = MT8186_MUTEX_MOD_DISP_DITHER0,
=======
	[DDP_COMPONENT_DITHER0] = MT8186_MUTEX_MOD_DISP_DITHER0,
>>>>>>> 88084a3d
	[DDP_COMPONENT_GAMMA] = MT8186_MUTEX_MOD_DISP_GAMMA0,
	[DDP_COMPONENT_OVL0] = MT8186_MUTEX_MOD_DISP_OVL0,
	[DDP_COMPONENT_OVL_2L0] = MT8186_MUTEX_MOD_DISP_OVL0_2L,
	[DDP_COMPONENT_POSTMASK0] = MT8186_MUTEX_MOD_DISP_POSTMASK0,
	[DDP_COMPONENT_RDMA0] = MT8186_MUTEX_MOD_DISP_RDMA0,
	[DDP_COMPONENT_RDMA1] = MT8186_MUTEX_MOD_DISP_RDMA1,
};

static const unsigned int mt8192_mutex_mod[DDP_COMPONENT_ID_MAX] = {
	[DDP_COMPONENT_AAL0] = MT8192_MUTEX_MOD_DISP_AAL0,
	[DDP_COMPONENT_CCORR] = MT8192_MUTEX_MOD_DISP_CCORR0,
	[DDP_COMPONENT_COLOR0] = MT8192_MUTEX_MOD_DISP_COLOR0,
	[DDP_COMPONENT_DITHER0] = MT8192_MUTEX_MOD_DISP_DITHER0,
	[DDP_COMPONENT_GAMMA] = MT8192_MUTEX_MOD_DISP_GAMMA0,
	[DDP_COMPONENT_POSTMASK0] = MT8192_MUTEX_MOD_DISP_POSTMASK0,
	[DDP_COMPONENT_OVL0] = MT8192_MUTEX_MOD_DISP_OVL0,
	[DDP_COMPONENT_OVL_2L0] = MT8192_MUTEX_MOD_DISP_OVL0_2L,
	[DDP_COMPONENT_OVL_2L2] = MT8192_MUTEX_MOD_DISP_OVL2_2L,
	[DDP_COMPONENT_RDMA0] = MT8192_MUTEX_MOD_DISP_RDMA0,
	[DDP_COMPONENT_RDMA4] = MT8192_MUTEX_MOD_DISP_RDMA4,
};

static const unsigned int mt8195_mutex_mod[DDP_COMPONENT_ID_MAX] = {
	[DDP_COMPONENT_OVL0] = MT8195_MUTEX_MOD_DISP_OVL0,
	[DDP_COMPONENT_WDMA0] = MT8195_MUTEX_MOD_DISP_WDMA0,
	[DDP_COMPONENT_RDMA0] = MT8195_MUTEX_MOD_DISP_RDMA0,
	[DDP_COMPONENT_COLOR0] = MT8195_MUTEX_MOD_DISP_COLOR0,
	[DDP_COMPONENT_CCORR] = MT8195_MUTEX_MOD_DISP_CCORR0,
	[DDP_COMPONENT_AAL0] = MT8195_MUTEX_MOD_DISP_AAL0,
	[DDP_COMPONENT_GAMMA] = MT8195_MUTEX_MOD_DISP_GAMMA0,
	[DDP_COMPONENT_DITHER0] = MT8195_MUTEX_MOD_DISP_DITHER0,
	[DDP_COMPONENT_MERGE0] = MT8195_MUTEX_MOD_DISP_VPP_MERGE,
	[DDP_COMPONENT_DSC0] = MT8195_MUTEX_MOD_DISP_DSC_WRAP0_CORE0,
	[DDP_COMPONENT_DSI0] = MT8195_MUTEX_MOD_DISP_DSI0,
	[DDP_COMPONENT_PWM0] = MT8195_MUTEX_MOD_DISP_PWM0,
	[DDP_COMPONENT_DP_INTF0] = MT8195_MUTEX_MOD_DISP_DP_INTF0,
};

static const unsigned int mt2712_mutex_sof[DDP_MUTEX_SOF_MAX] = {
	[MUTEX_SOF_SINGLE_MODE] = MUTEX_SOF_SINGLE_MODE,
	[MUTEX_SOF_DSI0] = MUTEX_SOF_DSI0,
	[MUTEX_SOF_DSI1] = MUTEX_SOF_DSI1,
	[MUTEX_SOF_DPI0] = MUTEX_SOF_DPI0,
	[MUTEX_SOF_DPI1] = MUTEX_SOF_DPI1,
	[MUTEX_SOF_DSI2] = MUTEX_SOF_DSI2,
	[MUTEX_SOF_DSI3] = MUTEX_SOF_DSI3,
};

static const unsigned int mt8167_mutex_sof[DDP_MUTEX_SOF_MAX] = {
	[MUTEX_SOF_SINGLE_MODE] = MUTEX_SOF_SINGLE_MODE,
	[MUTEX_SOF_DSI0] = MUTEX_SOF_DSI0,
	[MUTEX_SOF_DPI0] = MT8167_MUTEX_SOF_DPI0,
	[MUTEX_SOF_DPI1] = MT8167_MUTEX_SOF_DPI1,
};

/* Add EOF setting so overlay hardware can receive frame done irq */
static const unsigned int mt8183_mutex_sof[DDP_MUTEX_SOF_MAX] = {
	[MUTEX_SOF_SINGLE_MODE] = MUTEX_SOF_SINGLE_MODE,
	[MUTEX_SOF_DSI0] = MUTEX_SOF_DSI0 | MT8183_MUTEX_EOF_DSI0,
	[MUTEX_SOF_DPI0] = MT8183_MUTEX_SOF_DPI0 | MT8183_MUTEX_EOF_DPI0,
};

static const unsigned int mt8186_mutex_sof[MUTEX_SOF_DSI3 + 1] = {
	[MUTEX_SOF_SINGLE_MODE] = MUTEX_SOF_SINGLE_MODE,
	[MUTEX_SOF_DSI0] = MT8186_MUTEX_SOF_DSI0 | MT8186_MUTEX_EOF_DSI0,
	[MUTEX_SOF_DPI0] = MT8186_MUTEX_SOF_DPI0 | MT8186_MUTEX_EOF_DPI0,
};

<<<<<<< HEAD
=======
/*
 * To support refresh mode(video mode), DISP_REG_MUTEX_SOF should
 * select the EOF source and configure the EOF plus timing from the
 * module that provides the timing signal.
 * So that MUTEX can not only send a STREAM_DONE event to GCE
 * but also detect the error at end of frame(EAEOF) when EOF signal
 * arrives.
 */
static const unsigned int mt8195_mutex_sof[DDP_MUTEX_SOF_MAX] = {
	[MUTEX_SOF_SINGLE_MODE] = MUTEX_SOF_SINGLE_MODE,
	[MUTEX_SOF_DSI0] = MT8195_MUTEX_SOF_DSI0 | MT8195_MUTEX_EOF_DSI0,
	[MUTEX_SOF_DSI1] = MT8195_MUTEX_SOF_DSI1 | MT8195_MUTEX_EOF_DSI1,
	[MUTEX_SOF_DPI0] = MT8195_MUTEX_SOF_DPI0 | MT8195_MUTEX_EOF_DPI0,
	[MUTEX_SOF_DPI1] = MT8195_MUTEX_SOF_DPI1 | MT8195_MUTEX_EOF_DPI1,
	[MUTEX_SOF_DP_INTF0] =
		MT8195_MUTEX_SOF_DP_INTF0 | MT8195_MUTEX_EOF_DP_INTF0,
	[MUTEX_SOF_DP_INTF1] =
		MT8195_MUTEX_SOF_DP_INTF1 | MT8195_MUTEX_EOF_DP_INTF1,
};

>>>>>>> 88084a3d
static const struct mtk_mutex_data mt2701_mutex_driver_data = {
	.mutex_mod = mt2701_mutex_mod,
	.mutex_sof = mt2712_mutex_sof,
	.mutex_mod_reg = MT2701_MUTEX0_MOD0,
	.mutex_sof_reg = MT2701_MUTEX0_SOF0,
};

static const struct mtk_mutex_data mt2712_mutex_driver_data = {
	.mutex_mod = mt2712_mutex_mod,
	.mutex_sof = mt2712_mutex_sof,
	.mutex_mod_reg = MT2701_MUTEX0_MOD0,
	.mutex_sof_reg = MT2701_MUTEX0_SOF0,
};

static const struct mtk_mutex_data mt8167_mutex_driver_data = {
	.mutex_mod = mt8167_mutex_mod,
	.mutex_sof = mt8167_mutex_sof,
	.mutex_mod_reg = MT2701_MUTEX0_MOD0,
	.mutex_sof_reg = MT2701_MUTEX0_SOF0,
	.no_clk = true,
};

static const struct mtk_mutex_data mt8173_mutex_driver_data = {
	.mutex_mod = mt8173_mutex_mod,
	.mutex_sof = mt2712_mutex_sof,
	.mutex_mod_reg = MT2701_MUTEX0_MOD0,
	.mutex_sof_reg = MT2701_MUTEX0_SOF0,
};

static const struct mtk_mutex_data mt8183_mutex_driver_data = {
	.mutex_mod = mt8183_mutex_mod,
	.mutex_sof = mt8183_mutex_sof,
	.mutex_mod_reg = MT8183_MUTEX0_MOD0,
	.mutex_sof_reg = MT8183_MUTEX0_SOF0,
	.no_clk = true,
};

static const struct mtk_mutex_data mt8186_mutex_driver_data = {
	.mutex_mod = mt8186_mutex_mod,
	.mutex_sof = mt8186_mutex_sof,
	.mutex_mod_reg = MT8183_MUTEX0_MOD0,
	.mutex_sof_reg = MT8183_MUTEX0_SOF0,
};

static const struct mtk_mutex_data mt8192_mutex_driver_data = {
	.mutex_mod = mt8192_mutex_mod,
	.mutex_sof = mt8183_mutex_sof,
	.mutex_mod_reg = MT8183_MUTEX0_MOD0,
	.mutex_sof_reg = MT8183_MUTEX0_SOF0,
};

static const struct mtk_mutex_data mt8195_mutex_driver_data = {
	.mutex_mod = mt8195_mutex_mod,
	.mutex_sof = mt8195_mutex_sof,
	.mutex_mod_reg = MT8183_MUTEX0_MOD0,
	.mutex_sof_reg = MT8183_MUTEX0_SOF0,
};

struct mtk_mutex *mtk_mutex_get(struct device *dev)
{
	struct mtk_mutex_ctx *mtx = dev_get_drvdata(dev);
	int i;

	for (i = 0; i < 10; i++)
		if (!mtx->mutex[i].claimed) {
			mtx->mutex[i].claimed = true;
			return &mtx->mutex[i];
		}

	return ERR_PTR(-EBUSY);
}
EXPORT_SYMBOL_GPL(mtk_mutex_get);

void mtk_mutex_put(struct mtk_mutex *mutex)
{
	struct mtk_mutex_ctx *mtx = container_of(mutex, struct mtk_mutex_ctx,
						 mutex[mutex->id]);

	WARN_ON(&mtx->mutex[mutex->id] != mutex);

	mutex->claimed = false;
}
EXPORT_SYMBOL_GPL(mtk_mutex_put);

int mtk_mutex_prepare(struct mtk_mutex *mutex)
{
	struct mtk_mutex_ctx *mtx = container_of(mutex, struct mtk_mutex_ctx,
						 mutex[mutex->id]);
	return clk_prepare_enable(mtx->clk);
}
EXPORT_SYMBOL_GPL(mtk_mutex_prepare);

void mtk_mutex_unprepare(struct mtk_mutex *mutex)
{
	struct mtk_mutex_ctx *mtx = container_of(mutex, struct mtk_mutex_ctx,
						 mutex[mutex->id]);
	clk_disable_unprepare(mtx->clk);
}
EXPORT_SYMBOL_GPL(mtk_mutex_unprepare);

void mtk_mutex_add_comp(struct mtk_mutex *mutex,
			enum mtk_ddp_comp_id id)
{
	struct mtk_mutex_ctx *mtx = container_of(mutex, struct mtk_mutex_ctx,
						 mutex[mutex->id]);
	unsigned int reg;
	unsigned int sof_id;
	unsigned int offset;

	WARN_ON(&mtx->mutex[mutex->id] != mutex);

	switch (id) {
	case DDP_COMPONENT_DSI0:
		sof_id = MUTEX_SOF_DSI0;
		break;
	case DDP_COMPONENT_DSI1:
		sof_id = MUTEX_SOF_DSI0;
		break;
	case DDP_COMPONENT_DSI2:
		sof_id = MUTEX_SOF_DSI2;
		break;
	case DDP_COMPONENT_DSI3:
		sof_id = MUTEX_SOF_DSI3;
		break;
	case DDP_COMPONENT_DPI0:
		sof_id = MUTEX_SOF_DPI0;
		break;
	case DDP_COMPONENT_DPI1:
		sof_id = MUTEX_SOF_DPI1;
		break;
	case DDP_COMPONENT_DP_INTF0:
		sof_id = MUTEX_SOF_DP_INTF0;
		break;
	default:
		if (mtx->data->mutex_mod[id] < 32) {
			offset = DISP_REG_MUTEX_MOD(mtx->data->mutex_mod_reg,
						    mutex->id);
			reg = readl_relaxed(mtx->regs + offset);
			reg |= 1 << mtx->data->mutex_mod[id];
			writel_relaxed(reg, mtx->regs + offset);
		} else {
			offset = DISP_REG_MUTEX_MOD2(mutex->id);
			reg = readl_relaxed(mtx->regs + offset);
			reg |= 1 << (mtx->data->mutex_mod[id] - 32);
			writel_relaxed(reg, mtx->regs + offset);
		}
		return;
	}

	writel_relaxed(mtx->data->mutex_sof[sof_id],
		       mtx->regs +
		       DISP_REG_MUTEX_SOF(mtx->data->mutex_sof_reg, mutex->id));
}
EXPORT_SYMBOL_GPL(mtk_mutex_add_comp);

void mtk_mutex_remove_comp(struct mtk_mutex *mutex,
			   enum mtk_ddp_comp_id id)
{
	struct mtk_mutex_ctx *mtx = container_of(mutex, struct mtk_mutex_ctx,
						 mutex[mutex->id]);
	unsigned int reg;
	unsigned int offset;

	WARN_ON(&mtx->mutex[mutex->id] != mutex);

	switch (id) {
	case DDP_COMPONENT_DSI0:
	case DDP_COMPONENT_DSI1:
	case DDP_COMPONENT_DSI2:
	case DDP_COMPONENT_DSI3:
	case DDP_COMPONENT_DPI0:
	case DDP_COMPONENT_DPI1:
	case DDP_COMPONENT_DP_INTF0:
		writel_relaxed(MUTEX_SOF_SINGLE_MODE,
			       mtx->regs +
			       DISP_REG_MUTEX_SOF(mtx->data->mutex_sof_reg,
						  mutex->id));
		break;
	default:
		if (mtx->data->mutex_mod[id] < 32) {
			offset = DISP_REG_MUTEX_MOD(mtx->data->mutex_mod_reg,
						    mutex->id);
			reg = readl_relaxed(mtx->regs + offset);
			reg &= ~(1 << mtx->data->mutex_mod[id]);
			writel_relaxed(reg, mtx->regs + offset);
		} else {
			offset = DISP_REG_MUTEX_MOD2(mutex->id);
			reg = readl_relaxed(mtx->regs + offset);
			reg &= ~(1 << (mtx->data->mutex_mod[id] - 32));
			writel_relaxed(reg, mtx->regs + offset);
		}
		break;
	}
}
EXPORT_SYMBOL_GPL(mtk_mutex_remove_comp);

void mtk_mutex_enable(struct mtk_mutex *mutex)
{
	struct mtk_mutex_ctx *mtx = container_of(mutex, struct mtk_mutex_ctx,
						 mutex[mutex->id]);

	WARN_ON(&mtx->mutex[mutex->id] != mutex);

	writel(1, mtx->regs + DISP_REG_MUTEX_EN(mutex->id));
}
EXPORT_SYMBOL_GPL(mtk_mutex_enable);

void mtk_mutex_disable(struct mtk_mutex *mutex)
{
	struct mtk_mutex_ctx *mtx = container_of(mutex, struct mtk_mutex_ctx,
						 mutex[mutex->id]);

	WARN_ON(&mtx->mutex[mutex->id] != mutex);

	writel(0, mtx->regs + DISP_REG_MUTEX_EN(mutex->id));
}
EXPORT_SYMBOL_GPL(mtk_mutex_disable);

void mtk_mutex_acquire(struct mtk_mutex *mutex)
{
	struct mtk_mutex_ctx *mtx = container_of(mutex, struct mtk_mutex_ctx,
						 mutex[mutex->id]);
	u32 tmp;

	writel(1, mtx->regs + DISP_REG_MUTEX_EN(mutex->id));
	writel(1, mtx->regs + DISP_REG_MUTEX(mutex->id));
	if (readl_poll_timeout_atomic(mtx->regs + DISP_REG_MUTEX(mutex->id),
				      tmp, tmp & INT_MUTEX, 1, 10000))
		pr_err("could not acquire mutex %d\n", mutex->id);
}
EXPORT_SYMBOL_GPL(mtk_mutex_acquire);

void mtk_mutex_release(struct mtk_mutex *mutex)
{
	struct mtk_mutex_ctx *mtx = container_of(mutex, struct mtk_mutex_ctx,
						 mutex[mutex->id]);

	writel(0, mtx->regs + DISP_REG_MUTEX(mutex->id));
}
EXPORT_SYMBOL_GPL(mtk_mutex_release);

static int mtk_mutex_probe(struct platform_device *pdev)
{
	struct device *dev = &pdev->dev;
	struct mtk_mutex_ctx *mtx;
	struct resource *regs;
	int i;

	mtx = devm_kzalloc(dev, sizeof(*mtx), GFP_KERNEL);
	if (!mtx)
		return -ENOMEM;

	for (i = 0; i < 10; i++)
		mtx->mutex[i].id = i;

	mtx->data = of_device_get_match_data(dev);

	if (!mtx->data->no_clk) {
		mtx->clk = devm_clk_get(dev, NULL);
		if (IS_ERR(mtx->clk)) {
			if (PTR_ERR(mtx->clk) != -EPROBE_DEFER)
				dev_err(dev, "Failed to get clock\n");
			return PTR_ERR(mtx->clk);
		}
	}

	regs = platform_get_resource(pdev, IORESOURCE_MEM, 0);
	mtx->regs = devm_ioremap_resource(dev, regs);
	if (IS_ERR(mtx->regs)) {
		dev_err(dev, "Failed to map mutex registers\n");
		return PTR_ERR(mtx->regs);
	}

	platform_set_drvdata(pdev, mtx);

	return 0;
}

static int mtk_mutex_remove(struct platform_device *pdev)
{
	return 0;
}

static const struct of_device_id mutex_driver_dt_match[] = {
	{ .compatible = "mediatek,mt2701-disp-mutex",
	  .data = &mt2701_mutex_driver_data},
	{ .compatible = "mediatek,mt2712-disp-mutex",
	  .data = &mt2712_mutex_driver_data},
	{ .compatible = "mediatek,mt8167-disp-mutex",
	  .data = &mt8167_mutex_driver_data},
	{ .compatible = "mediatek,mt8173-disp-mutex",
	  .data = &mt8173_mutex_driver_data},
	{ .compatible = "mediatek,mt8183-disp-mutex",
	  .data = &mt8183_mutex_driver_data},
	{ .compatible = "mediatek,mt8186-disp-mutex",
	  .data = &mt8186_mutex_driver_data},
	{ .compatible = "mediatek,mt8192-disp-mutex",
	  .data = &mt8192_mutex_driver_data},
	{ .compatible = "mediatek,mt8195-disp-mutex",
	  .data = &mt8195_mutex_driver_data},
	{},
};
MODULE_DEVICE_TABLE(of, mutex_driver_dt_match);

static struct platform_driver mtk_mutex_driver = {
	.probe		= mtk_mutex_probe,
	.remove		= mtk_mutex_remove,
	.driver		= {
		.name	= "mediatek-mutex",
		.owner	= THIS_MODULE,
		.of_match_table = mutex_driver_dt_match,
	},
};

builtin_platform_driver(mtk_mutex_driver);<|MERGE_RESOLUTION|>--- conflicted
+++ resolved
@@ -276,11 +276,7 @@
 	[DDP_COMPONENT_AAL0] = MT8186_MUTEX_MOD_DISP_AAL0,
 	[DDP_COMPONENT_CCORR] = MT8186_MUTEX_MOD_DISP_CCORR0,
 	[DDP_COMPONENT_COLOR0] = MT8186_MUTEX_MOD_DISP_COLOR0,
-<<<<<<< HEAD
-	[DDP_COMPONENT_DITHER] = MT8186_MUTEX_MOD_DISP_DITHER0,
-=======
 	[DDP_COMPONENT_DITHER0] = MT8186_MUTEX_MOD_DISP_DITHER0,
->>>>>>> 88084a3d
 	[DDP_COMPONENT_GAMMA] = MT8186_MUTEX_MOD_DISP_GAMMA0,
 	[DDP_COMPONENT_OVL0] = MT8186_MUTEX_MOD_DISP_OVL0,
 	[DDP_COMPONENT_OVL_2L0] = MT8186_MUTEX_MOD_DISP_OVL0_2L,
@@ -349,8 +345,6 @@
 	[MUTEX_SOF_DPI0] = MT8186_MUTEX_SOF_DPI0 | MT8186_MUTEX_EOF_DPI0,
 };
 
-<<<<<<< HEAD
-=======
 /*
  * To support refresh mode(video mode), DISP_REG_MUTEX_SOF should
  * select the EOF source and configure the EOF plus timing from the
@@ -371,7 +365,6 @@
 		MT8195_MUTEX_SOF_DP_INTF1 | MT8195_MUTEX_EOF_DP_INTF1,
 };
 
->>>>>>> 88084a3d
 static const struct mtk_mutex_data mt2701_mutex_driver_data = {
 	.mutex_mod = mt2701_mutex_mod,
 	.mutex_sof = mt2712_mutex_sof,
