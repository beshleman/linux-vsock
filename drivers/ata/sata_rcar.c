--- conflicted
+++ resolved
@@ -186,11 +186,7 @@
 	void __iomem *base = priv->base;
 
 	/* ack */
-<<<<<<< HEAD
-	iowrite32(~SATA_RCAR_INT_MASK, base + SATAINTSTAT_REG);
-=======
-	iowrite32(~(u32)SATA_RCAR_INT_MASK, priv->base + SATAINTSTAT_REG);
->>>>>>> 1cfc7df3
+	iowrite32(~(u32)SATA_RCAR_INT_MASK, base + SATAINTSTAT_REG);
 
 	ata_sff_thaw(ap);
 
@@ -548,12 +544,8 @@
 	u32 dmactl;
 
 	/* start host DMA transaction */
-<<<<<<< HEAD
 	dmactl = ioread32(base + ATAPI_CONTROL1_REG);
-=======
-	dmactl = ioread32(priv->base + ATAPI_CONTROL1_REG);
 	dmactl &= ~ATAPI_CONTROL1_STOP;
->>>>>>> 1cfc7df3
 	dmactl |= ATAPI_CONTROL1_START;
 	iowrite32(dmactl, base + ATAPI_CONTROL1_REG);
 }
@@ -688,20 +680,12 @@
 
 	spin_lock_irqsave(&host->lock, flags);
 
-<<<<<<< HEAD
 	sataintstat = ioread32(base + SATAINTSTAT_REG);
-	if (!sataintstat)
-		goto done;
-	/* ack */
-	iowrite32(sataintstat & ~SATA_RCAR_INT_MASK, base + SATAINTSTAT_REG);
-=======
-	sataintstat = ioread32(priv->base + SATAINTSTAT_REG);
 	sataintstat &= SATA_RCAR_INT_MASK;
 	if (!sataintstat)
 		goto done;
 	/* ack */
-	iowrite32(~sataintstat & 0x7ff, priv->base + SATAINTSTAT_REG);
->>>>>>> 1cfc7df3
+	iowrite32(~sataintstat & 0x7ff, base + SATAINTSTAT_REG);
 
 	ap = host->ports[0];
 
