/*
 * Implementation of the policy database.
 *
 * Author : Stephen Smalley, <sds@epoch.ncsc.mil>
 */

/*
 * Updated: Trusted Computer Solutions, Inc. <dgoeddel@trustedcs.com>
 *
 *	Support for enhanced MLS infrastructure.
 *
 * Updated: Frank Mayer <mayerf@tresys.com> and Karl MacMillan <kmacmillan@tresys.com>
 *
 *	Added conditional policy language extensions
 *
 * Updated: Hewlett-Packard <paul.moore@hp.com>
 *
 *      Added support for the policy capability bitmap
 *
 * Copyright (C) 2007 Hewlett-Packard Development Company, L.P.
 * Copyright (C) 2004-2005 Trusted Computer Solutions, Inc.
 * Copyright (C) 2003 - 2004 Tresys Technology, LLC
 *	This program is free software; you can redistribute it and/or modify
 *	it under the terms of the GNU General Public License as published by
 *	the Free Software Foundation, version 2.
 */

#include <linux/kernel.h>
#include <linux/sched.h>
#include <linux/slab.h>
#include <linux/string.h>
#include <linux/errno.h>
#include <linux/audit.h>
#include <linux/flex_array.h>
#include "security.h"

#include "policydb.h"
#include "conditional.h"
#include "mls.h"
#include "services.h"

#define _DEBUG_HASHES

#ifdef DEBUG_HASHES
static const char *symtab_name[SYM_NUM] = {
	"common prefixes",
	"classes",
	"roles",
	"types",
	"users",
	"bools",
	"levels",
	"categories",
};
#endif

static unsigned int symtab_sizes[SYM_NUM] = {
	2,
	32,
	16,
	512,
	128,
	16,
	16,
	16,
};

struct policydb_compat_info {
	int version;
	int sym_num;
	int ocon_num;
};

/* These need to be updated if SYM_NUM or OCON_NUM changes */
static struct policydb_compat_info policydb_compat[] = {
	{
		.version	= POLICYDB_VERSION_BASE,
		.sym_num	= SYM_NUM - 3,
		.ocon_num	= OCON_NUM - 1,
	},
	{
		.version	= POLICYDB_VERSION_BOOL,
		.sym_num	= SYM_NUM - 2,
		.ocon_num	= OCON_NUM - 1,
	},
	{
		.version	= POLICYDB_VERSION_IPV6,
		.sym_num	= SYM_NUM - 2,
		.ocon_num	= OCON_NUM,
	},
	{
		.version	= POLICYDB_VERSION_NLCLASS,
		.sym_num	= SYM_NUM - 2,
		.ocon_num	= OCON_NUM,
	},
	{
		.version	= POLICYDB_VERSION_MLS,
		.sym_num	= SYM_NUM,
		.ocon_num	= OCON_NUM,
	},
	{
		.version	= POLICYDB_VERSION_AVTAB,
		.sym_num	= SYM_NUM,
		.ocon_num	= OCON_NUM,
	},
	{
		.version	= POLICYDB_VERSION_RANGETRANS,
		.sym_num	= SYM_NUM,
		.ocon_num	= OCON_NUM,
	},
	{
		.version	= POLICYDB_VERSION_POLCAP,
		.sym_num	= SYM_NUM,
		.ocon_num	= OCON_NUM,
	},
	{
		.version	= POLICYDB_VERSION_PERMISSIVE,
		.sym_num	= SYM_NUM,
		.ocon_num	= OCON_NUM,
	},
	{
		.version	= POLICYDB_VERSION_BOUNDARY,
		.sym_num	= SYM_NUM,
		.ocon_num	= OCON_NUM,
	},
	{
		.version	= POLICYDB_VERSION_FILENAME_TRANS,
		.sym_num	= SYM_NUM,
		.ocon_num	= OCON_NUM,
	},
	{
		.version	= POLICYDB_VERSION_ROLETRANS,
		.sym_num	= SYM_NUM,
		.ocon_num	= OCON_NUM,
	},
};

static struct policydb_compat_info *policydb_lookup_compat(int version)
{
	int i;
	struct policydb_compat_info *info = NULL;

	for (i = 0; i < ARRAY_SIZE(policydb_compat); i++) {
		if (policydb_compat[i].version == version) {
			info = &policydb_compat[i];
			break;
		}
	}
	return info;
}

/*
 * Initialize the role table.
 */
static int roles_init(struct policydb *p)
{
	char *key = NULL;
	int rc;
	struct role_datum *role;

	rc = -ENOMEM;
	role = kzalloc(sizeof(*role), GFP_KERNEL);
	if (!role)
		goto out;

	rc = -EINVAL;
	role->value = ++p->p_roles.nprim;
	if (role->value != OBJECT_R_VAL)
		goto out;

	rc = -ENOMEM;
	key = kstrdup(OBJECT_R, GFP_KERNEL);
	if (!key)
		goto out;

	rc = hashtab_insert(p->p_roles.table, key, role);
	if (rc)
		goto out;

	return 0;
out:
	kfree(key);
	kfree(role);
	return rc;
}

static u32 filenametr_hash(struct hashtab *h, const void *k)
{
	const struct filename_trans *ft = k;
	unsigned long hash;
	unsigned int byte_num;
	unsigned char focus;

	hash = ft->stype ^ ft->ttype ^ ft->tclass;

	byte_num = 0;
	while ((focus = ft->name[byte_num++]))
		hash = partial_name_hash(focus, hash);
	return hash & (h->size - 1);
}

static int filenametr_cmp(struct hashtab *h, const void *k1, const void *k2)
{
	const struct filename_trans *ft1 = k1;
	const struct filename_trans *ft2 = k2;
	int v;

	v = ft1->stype - ft2->stype;
	if (v)
		return v;

	v = ft1->ttype - ft2->ttype;
	if (v)
		return v;

	v = ft1->tclass - ft2->tclass;
	if (v)
		return v;

	return strcmp(ft1->name, ft2->name);

}

static u32 rangetr_hash(struct hashtab *h, const void *k)
{
	const struct range_trans *key = k;
	return (key->source_type + (key->target_type << 3) +
		(key->target_class << 5)) & (h->size - 1);
}

static int rangetr_cmp(struct hashtab *h, const void *k1, const void *k2)
{
	const struct range_trans *key1 = k1, *key2 = k2;
	int v;

	v = key1->source_type - key2->source_type;
	if (v)
		return v;

	v = key1->target_type - key2->target_type;
	if (v)
		return v;

	v = key1->target_class - key2->target_class;

	return v;
}

/*
 * Initialize a policy database structure.
 */
static int policydb_init(struct policydb *p)
{
	int i, rc;

	memset(p, 0, sizeof(*p));

	for (i = 0; i < SYM_NUM; i++) {
		rc = symtab_init(&p->symtab[i], symtab_sizes[i]);
		if (rc)
			goto out;
	}

	rc = avtab_init(&p->te_avtab);
	if (rc)
		goto out;

	rc = roles_init(p);
	if (rc)
		goto out;

	rc = cond_policydb_init(p);
	if (rc)
		goto out;

	p->filename_trans = hashtab_create(filenametr_hash, filenametr_cmp, (1 << 10));
	if (!p->filename_trans)
		goto out;

	p->range_tr = hashtab_create(rangetr_hash, rangetr_cmp, 256);
	if (!p->range_tr)
		goto out;

	ebitmap_init(&p->filename_trans_ttypes);
	ebitmap_init(&p->policycaps);
	ebitmap_init(&p->permissive_map);

	return 0;
out:
	hashtab_destroy(p->filename_trans);
	hashtab_destroy(p->range_tr);
	for (i = 0; i < SYM_NUM; i++)
		hashtab_destroy(p->symtab[i].table);
	return rc;
}

/*
 * The following *_index functions are used to
 * define the val_to_name and val_to_struct arrays
 * in a policy database structure.  The val_to_name
 * arrays are used when converting security context
 * structures into string representations.  The
 * val_to_struct arrays are used when the attributes
 * of a class, role, or user are needed.
 */

static int common_index(void *key, void *datum, void *datap)
{
	struct policydb *p;
	struct common_datum *comdatum;
	struct flex_array *fa;

	comdatum = datum;
	p = datap;
	if (!comdatum->value || comdatum->value > p->p_commons.nprim)
		return -EINVAL;

	fa = p->sym_val_to_name[SYM_COMMONS];
	if (flex_array_put_ptr(fa, comdatum->value - 1, key,
			       GFP_KERNEL | __GFP_ZERO))
		BUG();
	return 0;
}

static int class_index(void *key, void *datum, void *datap)
{
	struct policydb *p;
	struct class_datum *cladatum;
	struct flex_array *fa;

	cladatum = datum;
	p = datap;
	if (!cladatum->value || cladatum->value > p->p_classes.nprim)
		return -EINVAL;
	fa = p->sym_val_to_name[SYM_CLASSES];
	if (flex_array_put_ptr(fa, cladatum->value - 1, key,
			       GFP_KERNEL | __GFP_ZERO))
		BUG();
	p->class_val_to_struct[cladatum->value - 1] = cladatum;
	return 0;
}

static int role_index(void *key, void *datum, void *datap)
{
	struct policydb *p;
	struct role_datum *role;
	struct flex_array *fa;

	role = datum;
	p = datap;
	if (!role->value
	    || role->value > p->p_roles.nprim
	    || role->bounds > p->p_roles.nprim)
		return -EINVAL;

	fa = p->sym_val_to_name[SYM_ROLES];
	if (flex_array_put_ptr(fa, role->value - 1, key,
			       GFP_KERNEL | __GFP_ZERO))
		BUG();
	p->role_val_to_struct[role->value - 1] = role;
	return 0;
}

static int type_index(void *key, void *datum, void *datap)
{
	struct policydb *p;
	struct type_datum *typdatum;
	struct flex_array *fa;

	typdatum = datum;
	p = datap;

	if (typdatum->primary) {
		if (!typdatum->value
		    || typdatum->value > p->p_types.nprim
		    || typdatum->bounds > p->p_types.nprim)
			return -EINVAL;
		fa = p->sym_val_to_name[SYM_TYPES];
		if (flex_array_put_ptr(fa, typdatum->value - 1, key,
				       GFP_KERNEL | __GFP_ZERO))
			BUG();

		fa = p->type_val_to_struct_array;
		if (flex_array_put_ptr(fa, typdatum->value - 1, typdatum,
				       GFP_KERNEL | __GFP_ZERO))
			BUG();
	}

	return 0;
}

static int user_index(void *key, void *datum, void *datap)
{
	struct policydb *p;
	struct user_datum *usrdatum;
	struct flex_array *fa;

	usrdatum = datum;
	p = datap;
	if (!usrdatum->value
	    || usrdatum->value > p->p_users.nprim
	    || usrdatum->bounds > p->p_users.nprim)
		return -EINVAL;

	fa = p->sym_val_to_name[SYM_USERS];
	if (flex_array_put_ptr(fa, usrdatum->value - 1, key,
			       GFP_KERNEL | __GFP_ZERO))
		BUG();
	p->user_val_to_struct[usrdatum->value - 1] = usrdatum;
	return 0;
}

static int sens_index(void *key, void *datum, void *datap)
{
	struct policydb *p;
	struct level_datum *levdatum;
	struct flex_array *fa;

	levdatum = datum;
	p = datap;

	if (!levdatum->isalias) {
		if (!levdatum->level->sens ||
		    levdatum->level->sens > p->p_levels.nprim)
			return -EINVAL;
		fa = p->sym_val_to_name[SYM_LEVELS];
		if (flex_array_put_ptr(fa, levdatum->level->sens - 1, key,
				       GFP_KERNEL | __GFP_ZERO))
			BUG();
	}

	return 0;
}

static int cat_index(void *key, void *datum, void *datap)
{
	struct policydb *p;
	struct cat_datum *catdatum;
	struct flex_array *fa;

	catdatum = datum;
	p = datap;

	if (!catdatum->isalias) {
		if (!catdatum->value || catdatum->value > p->p_cats.nprim)
			return -EINVAL;
		fa = p->sym_val_to_name[SYM_CATS];
		if (flex_array_put_ptr(fa, catdatum->value - 1, key,
				       GFP_KERNEL | __GFP_ZERO))
			BUG();
	}

	return 0;
}

static int (*index_f[SYM_NUM]) (void *key, void *datum, void *datap) =
{
	common_index,
	class_index,
	role_index,
	type_index,
	user_index,
	cond_index_bool,
	sens_index,
	cat_index,
};

#ifdef DEBUG_HASHES
static void hash_eval(struct hashtab *h, const char *hash_name)
{
	struct hashtab_info info;

	hashtab_stat(h, &info);
	printk(KERN_DEBUG "SELinux: %s:  %d entries and %d/%d buckets used, "
	       "longest chain length %d\n", hash_name, h->nel,
	       info.slots_used, h->size, info.max_chain_len);
}

static void symtab_hash_eval(struct symtab *s)
{
	int i;

	for (i = 0; i < SYM_NUM; i++)
		hash_eval(s[i].table, symtab_name[i]);
}

#else
static inline void hash_eval(struct hashtab *h, char *hash_name)
{
}
#endif

/*
 * Define the other val_to_name and val_to_struct arrays
 * in a policy database structure.
 *
 * Caller must clean up on failure.
 */
static int policydb_index(struct policydb *p)
{
	int i, rc;

	printk(KERN_DEBUG "SELinux:  %d users, %d roles, %d types, %d bools",
	       p->p_users.nprim, p->p_roles.nprim, p->p_types.nprim, p->p_bools.nprim);
	if (p->mls_enabled)
		printk(", %d sens, %d cats", p->p_levels.nprim,
		       p->p_cats.nprim);
	printk("\n");

	printk(KERN_DEBUG "SELinux:  %d classes, %d rules\n",
	       p->p_classes.nprim, p->te_avtab.nel);

#ifdef DEBUG_HASHES
	avtab_hash_eval(&p->te_avtab, "rules");
	symtab_hash_eval(p->symtab);
#endif

	rc = -ENOMEM;
	p->class_val_to_struct =
		kmalloc(p->p_classes.nprim * sizeof(*(p->class_val_to_struct)),
			GFP_KERNEL);
	if (!p->class_val_to_struct)
		goto out;

	rc = -ENOMEM;
	p->role_val_to_struct =
		kmalloc(p->p_roles.nprim * sizeof(*(p->role_val_to_struct)),
			GFP_KERNEL);
	if (!p->role_val_to_struct)
		goto out;

	rc = -ENOMEM;
	p->user_val_to_struct =
		kmalloc(p->p_users.nprim * sizeof(*(p->user_val_to_struct)),
			GFP_KERNEL);
	if (!p->user_val_to_struct)
		goto out;

	/* Yes, I want the sizeof the pointer, not the structure */
	rc = -ENOMEM;
	p->type_val_to_struct_array = flex_array_alloc(sizeof(struct type_datum *),
						       p->p_types.nprim,
						       GFP_KERNEL | __GFP_ZERO);
	if (!p->type_val_to_struct_array)
		goto out;

	rc = flex_array_prealloc(p->type_val_to_struct_array, 0,
				 p->p_types.nprim, GFP_KERNEL | __GFP_ZERO);
	if (rc)
		goto out;

	rc = cond_init_bool_indexes(p);
	if (rc)
		goto out;

	for (i = 0; i < SYM_NUM; i++) {
		rc = -ENOMEM;
		p->sym_val_to_name[i] = flex_array_alloc(sizeof(char *),
							 p->symtab[i].nprim,
							 GFP_KERNEL | __GFP_ZERO);
		if (!p->sym_val_to_name[i])
			goto out;

		rc = flex_array_prealloc(p->sym_val_to_name[i],
					 0, p->symtab[i].nprim,
					 GFP_KERNEL | __GFP_ZERO);
		if (rc)
			goto out;

		rc = hashtab_map(p->symtab[i].table, index_f[i], p);
		if (rc)
			goto out;
	}
	rc = 0;
out:
	return rc;
}

/*
 * The following *_destroy functions are used to
 * free any memory allocated for each kind of
 * symbol data in the policy database.
 */

static int perm_destroy(void *key, void *datum, void *p)
{
	kfree(key);
	kfree(datum);
	return 0;
}

static int common_destroy(void *key, void *datum, void *p)
{
	struct common_datum *comdatum;

	kfree(key);
	if (datum) {
		comdatum = datum;
		hashtab_map(comdatum->permissions.table, perm_destroy, NULL);
		hashtab_destroy(comdatum->permissions.table);
	}
	kfree(datum);
	return 0;
}

static int cls_destroy(void *key, void *datum, void *p)
{
	struct class_datum *cladatum;
	struct constraint_node *constraint, *ctemp;
	struct constraint_expr *e, *etmp;

	kfree(key);
	if (datum) {
		cladatum = datum;
		hashtab_map(cladatum->permissions.table, perm_destroy, NULL);
		hashtab_destroy(cladatum->permissions.table);
		constraint = cladatum->constraints;
		while (constraint) {
			e = constraint->expr;
			while (e) {
				ebitmap_destroy(&e->names);
				etmp = e;
				e = e->next;
				kfree(etmp);
			}
			ctemp = constraint;
			constraint = constraint->next;
			kfree(ctemp);
		}

		constraint = cladatum->validatetrans;
		while (constraint) {
			e = constraint->expr;
			while (e) {
				ebitmap_destroy(&e->names);
				etmp = e;
				e = e->next;
				kfree(etmp);
			}
			ctemp = constraint;
			constraint = constraint->next;
			kfree(ctemp);
		}

		kfree(cladatum->comkey);
	}
	kfree(datum);
	return 0;
}

static int role_destroy(void *key, void *datum, void *p)
{
	struct role_datum *role;

	kfree(key);
	if (datum) {
		role = datum;
		ebitmap_destroy(&role->dominates);
		ebitmap_destroy(&role->types);
	}
	kfree(datum);
	return 0;
}

static int type_destroy(void *key, void *datum, void *p)
{
	kfree(key);
	kfree(datum);
	return 0;
}

static int user_destroy(void *key, void *datum, void *p)
{
	struct user_datum *usrdatum;

	kfree(key);
	if (datum) {
		usrdatum = datum;
		ebitmap_destroy(&usrdatum->roles);
		ebitmap_destroy(&usrdatum->range.level[0].cat);
		ebitmap_destroy(&usrdatum->range.level[1].cat);
		ebitmap_destroy(&usrdatum->dfltlevel.cat);
	}
	kfree(datum);
	return 0;
}

static int sens_destroy(void *key, void *datum, void *p)
{
	struct level_datum *levdatum;

	kfree(key);
	if (datum) {
		levdatum = datum;
		ebitmap_destroy(&levdatum->level->cat);
		kfree(levdatum->level);
	}
	kfree(datum);
	return 0;
}

static int cat_destroy(void *key, void *datum, void *p)
{
	kfree(key);
	kfree(datum);
	return 0;
}

static int (*destroy_f[SYM_NUM]) (void *key, void *datum, void *datap) =
{
	common_destroy,
	cls_destroy,
	role_destroy,
	type_destroy,
	user_destroy,
	cond_destroy_bool,
	sens_destroy,
	cat_destroy,
};

static int filenametr_destroy(void *key, void *datum, void *p)
{
	struct filename_trans *ft = key;
	kfree(ft->name);
	kfree(key);
	kfree(datum);
	cond_resched();
	return 0;
}

static int range_tr_destroy(void *key, void *datum, void *p)
{
	struct mls_range *rt = datum;
	kfree(key);
	ebitmap_destroy(&rt->level[0].cat);
	ebitmap_destroy(&rt->level[1].cat);
	kfree(datum);
	cond_resched();
	return 0;
}

static void ocontext_destroy(struct ocontext *c, int i)
{
	if (!c)
		return;

	context_destroy(&c->context[0]);
	context_destroy(&c->context[1]);
	if (i == OCON_ISID || i == OCON_FS ||
	    i == OCON_NETIF || i == OCON_FSUSE)
		kfree(c->u.name);
	kfree(c);
}

/*
 * Free any memory allocated by a policy database structure.
 */
void policydb_destroy(struct policydb *p)
{
	struct ocontext *c, *ctmp;
	struct genfs *g, *gtmp;
	int i;
	struct role_allow *ra, *lra = NULL;
	struct role_trans *tr, *ltr = NULL;

	for (i = 0; i < SYM_NUM; i++) {
		cond_resched();
		hashtab_map(p->symtab[i].table, destroy_f[i], NULL);
		hashtab_destroy(p->symtab[i].table);
	}

	for (i = 0; i < SYM_NUM; i++) {
		if (p->sym_val_to_name[i])
			flex_array_free(p->sym_val_to_name[i]);
	}

	kfree(p->class_val_to_struct);
	kfree(p->role_val_to_struct);
	kfree(p->user_val_to_struct);
	if (p->type_val_to_struct_array)
		flex_array_free(p->type_val_to_struct_array);

	avtab_destroy(&p->te_avtab);

	for (i = 0; i < OCON_NUM; i++) {
		cond_resched();
		c = p->ocontexts[i];
		while (c) {
			ctmp = c;
			c = c->next;
			ocontext_destroy(ctmp, i);
		}
		p->ocontexts[i] = NULL;
	}

	g = p->genfs;
	while (g) {
		cond_resched();
		kfree(g->fstype);
		c = g->head;
		while (c) {
			ctmp = c;
			c = c->next;
			ocontext_destroy(ctmp, OCON_FSUSE);
		}
		gtmp = g;
		g = g->next;
		kfree(gtmp);
	}
	p->genfs = NULL;

	cond_policydb_destroy(p);

	for (tr = p->role_tr; tr; tr = tr->next) {
		cond_resched();
		kfree(ltr);
		ltr = tr;
	}
	kfree(ltr);

	for (ra = p->role_allow; ra; ra = ra->next) {
		cond_resched();
		kfree(lra);
		lra = ra;
	}
	kfree(lra);

	hashtab_map(p->filename_trans, filenametr_destroy, NULL);
	hashtab_destroy(p->filename_trans);

	hashtab_map(p->range_tr, range_tr_destroy, NULL);
	hashtab_destroy(p->range_tr);

	if (p->type_attr_map_array) {
		for (i = 0; i < p->p_types.nprim; i++) {
			struct ebitmap *e;

			e = flex_array_get(p->type_attr_map_array, i);
			if (!e)
				continue;
			ebitmap_destroy(e);
		}
		flex_array_free(p->type_attr_map_array);
	}

	ebitmap_destroy(&p->filename_trans_ttypes);
	ebitmap_destroy(&p->policycaps);
	ebitmap_destroy(&p->permissive_map);

	return;
}

/*
 * Load the initial SIDs specified in a policy database
 * structure into a SID table.
 */
int policydb_load_isids(struct policydb *p, struct sidtab *s)
{
	struct ocontext *head, *c;
	int rc;

	rc = sidtab_init(s);
	if (rc) {
		printk(KERN_ERR "SELinux:  out of memory on SID table init\n");
		goto out;
	}

	head = p->ocontexts[OCON_ISID];
	for (c = head; c; c = c->next) {
		rc = -EINVAL;
		if (!c->context[0].user) {
			printk(KERN_ERR "SELinux:  SID %s was never defined.\n",
				c->u.name);
			goto out;
		}

		rc = sidtab_insert(s, c->sid[0], &c->context[0]);
		if (rc) {
			printk(KERN_ERR "SELinux:  unable to load initial SID %s.\n",
				c->u.name);
			goto out;
		}
	}
	rc = 0;
out:
	return rc;
}

int policydb_class_isvalid(struct policydb *p, unsigned int class)
{
	if (!class || class > p->p_classes.nprim)
		return 0;
	return 1;
}

int policydb_role_isvalid(struct policydb *p, unsigned int role)
{
	if (!role || role > p->p_roles.nprim)
		return 0;
	return 1;
}

int policydb_type_isvalid(struct policydb *p, unsigned int type)
{
	if (!type || type > p->p_types.nprim)
		return 0;
	return 1;
}

/*
 * Return 1 if the fields in the security context
 * structure `c' are valid.  Return 0 otherwise.
 */
int policydb_context_isvalid(struct policydb *p, struct context *c)
{
	struct role_datum *role;
	struct user_datum *usrdatum;

	if (!c->role || c->role > p->p_roles.nprim)
		return 0;

	if (!c->user || c->user > p->p_users.nprim)
		return 0;

	if (!c->type || c->type > p->p_types.nprim)
		return 0;

	if (c->role != OBJECT_R_VAL) {
		/*
		 * Role must be authorized for the type.
		 */
		role = p->role_val_to_struct[c->role - 1];
		if (!ebitmap_get_bit(&role->types, c->type - 1))
			/* role may not be associated with type */
			return 0;

		/*
		 * User must be authorized for the role.
		 */
		usrdatum = p->user_val_to_struct[c->user - 1];
		if (!usrdatum)
			return 0;

		if (!ebitmap_get_bit(&usrdatum->roles, c->role - 1))
			/* user may not be associated with role */
			return 0;
	}

	if (!mls_context_isvalid(p, c))
		return 0;

	return 1;
}

/*
 * Read a MLS range structure from a policydb binary
 * representation file.
 */
static int mls_read_range_helper(struct mls_range *r, void *fp)
{
	__le32 buf[2];
	u32 items;
	int rc;

	rc = next_entry(buf, fp, sizeof(u32));
	if (rc)
		goto out;

	rc = -EINVAL;
	items = le32_to_cpu(buf[0]);
	if (items > ARRAY_SIZE(buf)) {
		printk(KERN_ERR "SELinux: mls:  range overflow\n");
		goto out;
	}

	rc = next_entry(buf, fp, sizeof(u32) * items);
	if (rc) {
		printk(KERN_ERR "SELinux: mls:  truncated range\n");
		goto out;
	}

	r->level[0].sens = le32_to_cpu(buf[0]);
	if (items > 1)
		r->level[1].sens = le32_to_cpu(buf[1]);
	else
		r->level[1].sens = r->level[0].sens;

	rc = ebitmap_read(&r->level[0].cat, fp);
	if (rc) {
		printk(KERN_ERR "SELinux: mls:  error reading low categories\n");
		goto out;
	}
	if (items > 1) {
		rc = ebitmap_read(&r->level[1].cat, fp);
		if (rc) {
			printk(KERN_ERR "SELinux: mls:  error reading high categories\n");
			goto bad_high;
		}
	} else {
		rc = ebitmap_cpy(&r->level[1].cat, &r->level[0].cat);
		if (rc) {
			printk(KERN_ERR "SELinux: mls:  out of memory\n");
			goto bad_high;
		}
	}

	return 0;
bad_high:
	ebitmap_destroy(&r->level[0].cat);
out:
	return rc;
}

/*
 * Read and validate a security context structure
 * from a policydb binary representation file.
 */
static int context_read_and_validate(struct context *c,
				     struct policydb *p,
				     void *fp)
{
	__le32 buf[3];
	int rc;

	rc = next_entry(buf, fp, sizeof buf);
	if (rc) {
		printk(KERN_ERR "SELinux: context truncated\n");
		goto out;
	}
	c->user = le32_to_cpu(buf[0]);
	c->role = le32_to_cpu(buf[1]);
	c->type = le32_to_cpu(buf[2]);
	if (p->policyvers >= POLICYDB_VERSION_MLS) {
		rc = mls_read_range_helper(&c->range, fp);
		if (rc) {
			printk(KERN_ERR "SELinux: error reading MLS range of context\n");
			goto out;
		}
	}

	rc = -EINVAL;
	if (!policydb_context_isvalid(p, c)) {
		printk(KERN_ERR "SELinux:  invalid security context\n");
		context_destroy(c);
		goto out;
	}
	rc = 0;
out:
	return rc;
}

/*
 * The following *_read functions are used to
 * read the symbol data from a policy database
 * binary representation file.
 */

static int perm_read(struct policydb *p, struct hashtab *h, void *fp)
{
	char *key = NULL;
	struct perm_datum *perdatum;
	int rc;
	__le32 buf[2];
	u32 len;

	rc = -ENOMEM;
	perdatum = kzalloc(sizeof(*perdatum), GFP_KERNEL);
	if (!perdatum)
		goto bad;

	rc = next_entry(buf, fp, sizeof buf);
	if (rc)
		goto bad;

	len = le32_to_cpu(buf[0]);
	perdatum->value = le32_to_cpu(buf[1]);

	rc = -ENOMEM;
	key = kmalloc(len + 1, GFP_KERNEL);
	if (!key)
		goto bad;

	rc = next_entry(key, fp, len);
	if (rc)
		goto bad;
	key[len] = '\0';

	rc = hashtab_insert(h, key, perdatum);
	if (rc)
		goto bad;

	return 0;
bad:
	perm_destroy(key, perdatum, NULL);
	return rc;
}

static int common_read(struct policydb *p, struct hashtab *h, void *fp)
{
	char *key = NULL;
	struct common_datum *comdatum;
	__le32 buf[4];
	u32 len, nel;
	int i, rc;

	rc = -ENOMEM;
	comdatum = kzalloc(sizeof(*comdatum), GFP_KERNEL);
	if (!comdatum)
		goto bad;

	rc = next_entry(buf, fp, sizeof buf);
	if (rc)
		goto bad;

	len = le32_to_cpu(buf[0]);
	comdatum->value = le32_to_cpu(buf[1]);

	rc = symtab_init(&comdatum->permissions, PERM_SYMTAB_SIZE);
	if (rc)
		goto bad;
	comdatum->permissions.nprim = le32_to_cpu(buf[2]);
	nel = le32_to_cpu(buf[3]);

	rc = -ENOMEM;
	key = kmalloc(len + 1, GFP_KERNEL);
	if (!key)
		goto bad;

	rc = next_entry(key, fp, len);
	if (rc)
		goto bad;
	key[len] = '\0';

	for (i = 0; i < nel; i++) {
		rc = perm_read(p, comdatum->permissions.table, fp);
		if (rc)
			goto bad;
	}

	rc = hashtab_insert(h, key, comdatum);
	if (rc)
		goto bad;
	return 0;
bad:
	common_destroy(key, comdatum, NULL);
	return rc;
}

static int read_cons_helper(struct constraint_node **nodep, int ncons,
			    int allowxtarget, void *fp)
{
	struct constraint_node *c, *lc;
	struct constraint_expr *e, *le;
	__le32 buf[3];
	u32 nexpr;
	int rc, i, j, depth;

	lc = NULL;
	for (i = 0; i < ncons; i++) {
		c = kzalloc(sizeof(*c), GFP_KERNEL);
		if (!c)
			return -ENOMEM;

		if (lc)
			lc->next = c;
		else
			*nodep = c;

		rc = next_entry(buf, fp, (sizeof(u32) * 2));
		if (rc)
			return rc;
		c->permissions = le32_to_cpu(buf[0]);
		nexpr = le32_to_cpu(buf[1]);
		le = NULL;
		depth = -1;
		for (j = 0; j < nexpr; j++) {
			e = kzalloc(sizeof(*e), GFP_KERNEL);
			if (!e)
				return -ENOMEM;

			if (le)
				le->next = e;
			else
				c->expr = e;

			rc = next_entry(buf, fp, (sizeof(u32) * 3));
			if (rc)
				return rc;
			e->expr_type = le32_to_cpu(buf[0]);
			e->attr = le32_to_cpu(buf[1]);
			e->op = le32_to_cpu(buf[2]);

			switch (e->expr_type) {
			case CEXPR_NOT:
				if (depth < 0)
					return -EINVAL;
				break;
			case CEXPR_AND:
			case CEXPR_OR:
				if (depth < 1)
					return -EINVAL;
				depth--;
				break;
			case CEXPR_ATTR:
				if (depth == (CEXPR_MAXDEPTH - 1))
					return -EINVAL;
				depth++;
				break;
			case CEXPR_NAMES:
				if (!allowxtarget && (e->attr & CEXPR_XTARGET))
					return -EINVAL;
				if (depth == (CEXPR_MAXDEPTH - 1))
					return -EINVAL;
				depth++;
				rc = ebitmap_read(&e->names, fp);
				if (rc)
					return rc;
				break;
			default:
				return -EINVAL;
			}
			le = e;
		}
		if (depth != 0)
			return -EINVAL;
		lc = c;
	}

	return 0;
}

static int class_read(struct policydb *p, struct hashtab *h, void *fp)
{
	char *key = NULL;
	struct class_datum *cladatum;
	__le32 buf[6];
	u32 len, len2, ncons, nel;
	int i, rc;

	rc = -ENOMEM;
	cladatum = kzalloc(sizeof(*cladatum), GFP_KERNEL);
	if (!cladatum)
		goto bad;

	rc = next_entry(buf, fp, sizeof(u32)*6);
	if (rc)
		goto bad;

	len = le32_to_cpu(buf[0]);
	len2 = le32_to_cpu(buf[1]);
	cladatum->value = le32_to_cpu(buf[2]);

	rc = symtab_init(&cladatum->permissions, PERM_SYMTAB_SIZE);
	if (rc)
		goto bad;
	cladatum->permissions.nprim = le32_to_cpu(buf[3]);
	nel = le32_to_cpu(buf[4]);

	ncons = le32_to_cpu(buf[5]);

	rc = -ENOMEM;
	key = kmalloc(len + 1, GFP_KERNEL);
	if (!key)
		goto bad;

	rc = next_entry(key, fp, len);
	if (rc)
		goto bad;
	key[len] = '\0';

	if (len2) {
		rc = -ENOMEM;
		cladatum->comkey = kmalloc(len2 + 1, GFP_KERNEL);
		if (!cladatum->comkey)
			goto bad;
		rc = next_entry(cladatum->comkey, fp, len2);
		if (rc)
			goto bad;
		cladatum->comkey[len2] = '\0';

		rc = -EINVAL;
		cladatum->comdatum = hashtab_search(p->p_commons.table, cladatum->comkey);
		if (!cladatum->comdatum) {
			printk(KERN_ERR "SELinux:  unknown common %s\n", cladatum->comkey);
			goto bad;
		}
	}
	for (i = 0; i < nel; i++) {
		rc = perm_read(p, cladatum->permissions.table, fp);
		if (rc)
			goto bad;
	}

	rc = read_cons_helper(&cladatum->constraints, ncons, 0, fp);
	if (rc)
		goto bad;

	if (p->policyvers >= POLICYDB_VERSION_VALIDATETRANS) {
		/* grab the validatetrans rules */
		rc = next_entry(buf, fp, sizeof(u32));
		if (rc)
			goto bad;
		ncons = le32_to_cpu(buf[0]);
		rc = read_cons_helper(&cladatum->validatetrans, ncons, 1, fp);
		if (rc)
			goto bad;
	}

	rc = hashtab_insert(h, key, cladatum);
	if (rc)
		goto bad;

	return 0;
bad:
	cls_destroy(key, cladatum, NULL);
	return rc;
}

static int role_read(struct policydb *p, struct hashtab *h, void *fp)
{
	char *key = NULL;
	struct role_datum *role;
	int rc, to_read = 2;
	__le32 buf[3];
	u32 len;

	rc = -ENOMEM;
	role = kzalloc(sizeof(*role), GFP_KERNEL);
	if (!role)
		goto bad;

	if (p->policyvers >= POLICYDB_VERSION_BOUNDARY)
		to_read = 3;

	rc = next_entry(buf, fp, sizeof(buf[0]) * to_read);
	if (rc)
		goto bad;

	len = le32_to_cpu(buf[0]);
	role->value = le32_to_cpu(buf[1]);
	if (p->policyvers >= POLICYDB_VERSION_BOUNDARY)
		role->bounds = le32_to_cpu(buf[2]);

	rc = -ENOMEM;
	key = kmalloc(len + 1, GFP_KERNEL);
	if (!key)
		goto bad;

	rc = next_entry(key, fp, len);
	if (rc)
		goto bad;
	key[len] = '\0';

	rc = ebitmap_read(&role->dominates, fp);
	if (rc)
		goto bad;

	rc = ebitmap_read(&role->types, fp);
	if (rc)
		goto bad;

	if (strcmp(key, OBJECT_R) == 0) {
		rc = -EINVAL;
		if (role->value != OBJECT_R_VAL) {
			printk(KERN_ERR "SELinux: Role %s has wrong value %d\n",
			       OBJECT_R, role->value);
			goto bad;
		}
		rc = 0;
		goto bad;
	}

	rc = hashtab_insert(h, key, role);
	if (rc)
		goto bad;
	return 0;
bad:
	role_destroy(key, role, NULL);
	return rc;
}

static int type_read(struct policydb *p, struct hashtab *h, void *fp)
{
	char *key = NULL;
	struct type_datum *typdatum;
	int rc, to_read = 3;
	__le32 buf[4];
	u32 len;

	rc = -ENOMEM;
	typdatum = kzalloc(sizeof(*typdatum), GFP_KERNEL);
	if (!typdatum)
		goto bad;

	if (p->policyvers >= POLICYDB_VERSION_BOUNDARY)
		to_read = 4;

	rc = next_entry(buf, fp, sizeof(buf[0]) * to_read);
	if (rc)
		goto bad;

	len = le32_to_cpu(buf[0]);
	typdatum->value = le32_to_cpu(buf[1]);
	if (p->policyvers >= POLICYDB_VERSION_BOUNDARY) {
		u32 prop = le32_to_cpu(buf[2]);

		if (prop & TYPEDATUM_PROPERTY_PRIMARY)
			typdatum->primary = 1;
		if (prop & TYPEDATUM_PROPERTY_ATTRIBUTE)
			typdatum->attribute = 1;

		typdatum->bounds = le32_to_cpu(buf[3]);
	} else {
		typdatum->primary = le32_to_cpu(buf[2]);
	}

	rc = -ENOMEM;
	key = kmalloc(len + 1, GFP_KERNEL);
	if (!key)
		goto bad;
	rc = next_entry(key, fp, len);
	if (rc)
		goto bad;
	key[len] = '\0';

	rc = hashtab_insert(h, key, typdatum);
	if (rc)
		goto bad;
	return 0;
bad:
	type_destroy(key, typdatum, NULL);
	return rc;
}


/*
 * Read a MLS level structure from a policydb binary
 * representation file.
 */
static int mls_read_level(struct mls_level *lp, void *fp)
{
	__le32 buf[1];
	int rc;

	memset(lp, 0, sizeof(*lp));

	rc = next_entry(buf, fp, sizeof buf);
	if (rc) {
		printk(KERN_ERR "SELinux: mls: truncated level\n");
		return rc;
	}
	lp->sens = le32_to_cpu(buf[0]);

	rc = ebitmap_read(&lp->cat, fp);
	if (rc) {
		printk(KERN_ERR "SELinux: mls:  error reading level categories\n");
		return rc;
	}
	return 0;
}

static int user_read(struct policydb *p, struct hashtab *h, void *fp)
{
	char *key = NULL;
	struct user_datum *usrdatum;
	int rc, to_read = 2;
	__le32 buf[3];
	u32 len;

	rc = -ENOMEM;
	usrdatum = kzalloc(sizeof(*usrdatum), GFP_KERNEL);
	if (!usrdatum)
		goto bad;

	if (p->policyvers >= POLICYDB_VERSION_BOUNDARY)
		to_read = 3;

	rc = next_entry(buf, fp, sizeof(buf[0]) * to_read);
	if (rc)
		goto bad;

	len = le32_to_cpu(buf[0]);
	usrdatum->value = le32_to_cpu(buf[1]);
	if (p->policyvers >= POLICYDB_VERSION_BOUNDARY)
		usrdatum->bounds = le32_to_cpu(buf[2]);

	rc = -ENOMEM;
	key = kmalloc(len + 1, GFP_KERNEL);
	if (!key)
		goto bad;
	rc = next_entry(key, fp, len);
	if (rc)
		goto bad;
	key[len] = '\0';

	rc = ebitmap_read(&usrdatum->roles, fp);
	if (rc)
		goto bad;

	if (p->policyvers >= POLICYDB_VERSION_MLS) {
		rc = mls_read_range_helper(&usrdatum->range, fp);
		if (rc)
			goto bad;
		rc = mls_read_level(&usrdatum->dfltlevel, fp);
		if (rc)
			goto bad;
	}

	rc = hashtab_insert(h, key, usrdatum);
	if (rc)
		goto bad;
	return 0;
bad:
	user_destroy(key, usrdatum, NULL);
	return rc;
}

static int sens_read(struct policydb *p, struct hashtab *h, void *fp)
{
	char *key = NULL;
	struct level_datum *levdatum;
	int rc;
	__le32 buf[2];
	u32 len;

	rc = -ENOMEM;
	levdatum = kzalloc(sizeof(*levdatum), GFP_ATOMIC);
	if (!levdatum)
		goto bad;

	rc = next_entry(buf, fp, sizeof buf);
	if (rc)
		goto bad;

	len = le32_to_cpu(buf[0]);
	levdatum->isalias = le32_to_cpu(buf[1]);

	rc = -ENOMEM;
	key = kmalloc(len + 1, GFP_ATOMIC);
	if (!key)
		goto bad;
	rc = next_entry(key, fp, len);
	if (rc)
		goto bad;
	key[len] = '\0';

	rc = -ENOMEM;
	levdatum->level = kmalloc(sizeof(struct mls_level), GFP_ATOMIC);
	if (!levdatum->level)
		goto bad;

	rc = mls_read_level(levdatum->level, fp);
	if (rc)
		goto bad;

	rc = hashtab_insert(h, key, levdatum);
	if (rc)
		goto bad;
	return 0;
bad:
	sens_destroy(key, levdatum, NULL);
	return rc;
}

static int cat_read(struct policydb *p, struct hashtab *h, void *fp)
{
	char *key = NULL;
	struct cat_datum *catdatum;
	int rc;
	__le32 buf[3];
	u32 len;

	rc = -ENOMEM;
	catdatum = kzalloc(sizeof(*catdatum), GFP_ATOMIC);
	if (!catdatum)
		goto bad;

	rc = next_entry(buf, fp, sizeof buf);
	if (rc)
		goto bad;

	len = le32_to_cpu(buf[0]);
	catdatum->value = le32_to_cpu(buf[1]);
	catdatum->isalias = le32_to_cpu(buf[2]);

	rc = -ENOMEM;
	key = kmalloc(len + 1, GFP_ATOMIC);
	if (!key)
		goto bad;
	rc = next_entry(key, fp, len);
	if (rc)
		goto bad;
	key[len] = '\0';

	rc = hashtab_insert(h, key, catdatum);
	if (rc)
		goto bad;
	return 0;
bad:
	cat_destroy(key, catdatum, NULL);
	return rc;
}

static int (*read_f[SYM_NUM]) (struct policydb *p, struct hashtab *h, void *fp) =
{
	common_read,
	class_read,
	role_read,
	type_read,
	user_read,
	cond_read_bool,
	sens_read,
	cat_read,
};

static int user_bounds_sanity_check(void *key, void *datum, void *datap)
{
	struct user_datum *upper, *user;
	struct policydb *p = datap;
	int depth = 0;

	upper = user = datum;
	while (upper->bounds) {
		struct ebitmap_node *node;
		unsigned long bit;

		if (++depth == POLICYDB_BOUNDS_MAXDEPTH) {
			printk(KERN_ERR "SELinux: user %s: "
			       "too deep or looped boundary",
			       (char *) key);
			return -EINVAL;
		}

		upper = p->user_val_to_struct[upper->bounds - 1];
		ebitmap_for_each_positive_bit(&user->roles, node, bit) {
			if (ebitmap_get_bit(&upper->roles, bit))
				continue;

			printk(KERN_ERR
			       "SELinux: boundary violated policy: "
			       "user=%s role=%s bounds=%s\n",
			       sym_name(p, SYM_USERS, user->value - 1),
			       sym_name(p, SYM_ROLES, bit),
			       sym_name(p, SYM_USERS, upper->value - 1));

			return -EINVAL;
		}
	}

	return 0;
}

static int role_bounds_sanity_check(void *key, void *datum, void *datap)
{
	struct role_datum *upper, *role;
	struct policydb *p = datap;
	int depth = 0;

	upper = role = datum;
	while (upper->bounds) {
		struct ebitmap_node *node;
		unsigned long bit;

		if (++depth == POLICYDB_BOUNDS_MAXDEPTH) {
			printk(KERN_ERR "SELinux: role %s: "
			       "too deep or looped bounds\n",
			       (char *) key);
			return -EINVAL;
		}

		upper = p->role_val_to_struct[upper->bounds - 1];
		ebitmap_for_each_positive_bit(&role->types, node, bit) {
			if (ebitmap_get_bit(&upper->types, bit))
				continue;

			printk(KERN_ERR
			       "SELinux: boundary violated policy: "
			       "role=%s type=%s bounds=%s\n",
			       sym_name(p, SYM_ROLES, role->value - 1),
			       sym_name(p, SYM_TYPES, bit),
			       sym_name(p, SYM_ROLES, upper->value - 1));

			return -EINVAL;
		}
	}

	return 0;
}

static int type_bounds_sanity_check(void *key, void *datum, void *datap)
{
	struct type_datum *upper;
	struct policydb *p = datap;
	int depth = 0;

	upper = datum;
	while (upper->bounds) {
		if (++depth == POLICYDB_BOUNDS_MAXDEPTH) {
			printk(KERN_ERR "SELinux: type %s: "
			       "too deep or looped boundary\n",
			       (char *) key);
			return -EINVAL;
		}

		upper = flex_array_get_ptr(p->type_val_to_struct_array,
					   upper->bounds - 1);
		BUG_ON(!upper);

		if (upper->attribute) {
			printk(KERN_ERR "SELinux: type %s: "
			       "bounded by attribute %s",
			       (char *) key,
			       sym_name(p, SYM_TYPES, upper->value - 1));
			return -EINVAL;
		}
	}

	return 0;
}

static int policydb_bounds_sanity_check(struct policydb *p)
{
	int rc;

	if (p->policyvers < POLICYDB_VERSION_BOUNDARY)
		return 0;

	rc = hashtab_map(p->p_users.table,
			 user_bounds_sanity_check, p);
	if (rc)
		return rc;

	rc = hashtab_map(p->p_roles.table,
			 role_bounds_sanity_check, p);
	if (rc)
		return rc;

	rc = hashtab_map(p->p_types.table,
			 type_bounds_sanity_check, p);
	if (rc)
		return rc;

	return 0;
}

extern int ss_initialized;

u16 string_to_security_class(struct policydb *p, const char *name)
{
	struct class_datum *cladatum;

	cladatum = hashtab_search(p->p_classes.table, name);
	if (!cladatum)
		return 0;

	return cladatum->value;
}

u32 string_to_av_perm(struct policydb *p, u16 tclass, const char *name)
{
	struct class_datum *cladatum;
	struct perm_datum *perdatum = NULL;
	struct common_datum *comdatum;

	if (!tclass || tclass > p->p_classes.nprim)
		return 0;

	cladatum = p->class_val_to_struct[tclass-1];
	comdatum = cladatum->comdatum;
	if (comdatum)
		perdatum = hashtab_search(comdatum->permissions.table,
					  name);
	if (!perdatum)
		perdatum = hashtab_search(cladatum->permissions.table,
					  name);
	if (!perdatum)
		return 0;

	return 1U << (perdatum->value-1);
}

static int range_read(struct policydb *p, void *fp)
{
	struct range_trans *rt = NULL;
	struct mls_range *r = NULL;
	int i, rc;
	__le32 buf[2];
	u32 nel;

	if (p->policyvers < POLICYDB_VERSION_MLS)
		return 0;

	rc = next_entry(buf, fp, sizeof(u32));
	if (rc)
		goto out;

	nel = le32_to_cpu(buf[0]);
	for (i = 0; i < nel; i++) {
		rc = -ENOMEM;
		rt = kzalloc(sizeof(*rt), GFP_KERNEL);
		if (!rt)
			goto out;

		rc = next_entry(buf, fp, (sizeof(u32) * 2));
		if (rc)
			goto out;

		rt->source_type = le32_to_cpu(buf[0]);
		rt->target_type = le32_to_cpu(buf[1]);
		if (p->policyvers >= POLICYDB_VERSION_RANGETRANS) {
			rc = next_entry(buf, fp, sizeof(u32));
			if (rc)
				goto out;
			rt->target_class = le32_to_cpu(buf[0]);
		} else
			rt->target_class = p->process_class;

		rc = -EINVAL;
		if (!policydb_type_isvalid(p, rt->source_type) ||
		    !policydb_type_isvalid(p, rt->target_type) ||
		    !policydb_class_isvalid(p, rt->target_class))
			goto out;

		rc = -ENOMEM;
		r = kzalloc(sizeof(*r), GFP_KERNEL);
		if (!r)
			goto out;

		rc = mls_read_range_helper(r, fp);
		if (rc)
			goto out;

		rc = -EINVAL;
		if (!mls_range_isvalid(p, r)) {
			printk(KERN_WARNING "SELinux:  rangetrans:  invalid range\n");
			goto out;
		}

		rc = hashtab_insert(p->range_tr, rt, r);
		if (rc)
			goto out;

		rt = NULL;
		r = NULL;
	}
	hash_eval(p->range_tr, "rangetr");
	rc = 0;
out:
	kfree(rt);
	kfree(r);
	return rc;
}

static int filename_trans_read(struct policydb *p, void *fp)
{
	struct filename_trans *ft;
	struct filename_trans_datum *otype;
	char *name;
	u32 nel, len;
	__le32 buf[4];
	int rc, i;

	if (p->policyvers < POLICYDB_VERSION_FILENAME_TRANS)
		return 0;

	rc = next_entry(buf, fp, sizeof(u32));
	if (rc)
		return rc;
	nel = le32_to_cpu(buf[0]);

	for (i = 0; i < nel; i++) {
		ft = NULL;
		otype = NULL;
		name = NULL;

		rc = -ENOMEM;
		ft = kzalloc(sizeof(*ft), GFP_KERNEL);
		if (!ft)
			goto out;

		rc = -ENOMEM;
		otype = kmalloc(sizeof(*otype), GFP_KERNEL);
		if (!otype)
			goto out;

		/* length of the path component string */
		rc = next_entry(buf, fp, sizeof(u32));
		if (rc)
			goto out;
		len = le32_to_cpu(buf[0]);

		rc = -ENOMEM;
		name = kmalloc(len + 1, GFP_KERNEL);
		if (!name)
			goto out;

		ft->name = name;

		/* path component string */
		rc = next_entry(name, fp, len);
		if (rc)
			goto out;
		name[len] = 0;

		rc = next_entry(buf, fp, sizeof(u32) * 4);
		if (rc)
			goto out;

		ft->stype = le32_to_cpu(buf[0]);
		ft->ttype = le32_to_cpu(buf[1]);
		ft->tclass = le32_to_cpu(buf[2]);

		otype->otype = le32_to_cpu(buf[3]);

		rc = ebitmap_set_bit(&p->filename_trans_ttypes, ft->ttype, 1);
		if (rc)
			goto out;

		hashtab_insert(p->filename_trans, ft, otype);
	}
	hash_eval(p->filename_trans, "filenametr");
	return 0;
out:
	kfree(ft);
	kfree(name);
	kfree(otype);

	return rc;
}

static int genfs_read(struct policydb *p, void *fp)
{
	int i, j, rc;
	u32 nel, nel2, len, len2;
	__le32 buf[1];
	struct ocontext *l, *c;
	struct ocontext *newc = NULL;
	struct genfs *genfs_p, *genfs;
	struct genfs *newgenfs = NULL;

	rc = next_entry(buf, fp, sizeof(u32));
	if (rc)
		goto out;
	nel = le32_to_cpu(buf[0]);

	for (i = 0; i < nel; i++) {
		rc = next_entry(buf, fp, sizeof(u32));
		if (rc)
			goto out;
		len = le32_to_cpu(buf[0]);

		rc = -ENOMEM;
		newgenfs = kzalloc(sizeof(*newgenfs), GFP_KERNEL);
		if (!newgenfs)
			goto out;

		rc = -ENOMEM;
		newgenfs->fstype = kmalloc(len + 1, GFP_KERNEL);
		if (!newgenfs->fstype)
			goto out;

		rc = next_entry(newgenfs->fstype, fp, len);
		if (rc)
			goto out;

		newgenfs->fstype[len] = 0;

		for (genfs_p = NULL, genfs = p->genfs; genfs;
		     genfs_p = genfs, genfs = genfs->next) {
			rc = -EINVAL;
			if (strcmp(newgenfs->fstype, genfs->fstype) == 0) {
				printk(KERN_ERR "SELinux:  dup genfs fstype %s\n",
				       newgenfs->fstype);
				goto out;
			}
			if (strcmp(newgenfs->fstype, genfs->fstype) < 0)
				break;
		}
		newgenfs->next = genfs;
		if (genfs_p)
			genfs_p->next = newgenfs;
		else
			p->genfs = newgenfs;
		genfs = newgenfs;
		newgenfs = NULL;

		rc = next_entry(buf, fp, sizeof(u32));
		if (rc)
			goto out;

		nel2 = le32_to_cpu(buf[0]);
		for (j = 0; j < nel2; j++) {
			rc = next_entry(buf, fp, sizeof(u32));
			if (rc)
				goto out;
			len = le32_to_cpu(buf[0]);

			rc = -ENOMEM;
			newc = kzalloc(sizeof(*newc), GFP_KERNEL);
			if (!newc)
				goto out;

			rc = -ENOMEM;
			newc->u.name = kmalloc(len + 1, GFP_KERNEL);
			if (!newc->u.name)
				goto out;

			rc = next_entry(newc->u.name, fp, len);
			if (rc)
				goto out;
			newc->u.name[len] = 0;

			rc = next_entry(buf, fp, sizeof(u32));
			if (rc)
				goto out;

			newc->v.sclass = le32_to_cpu(buf[0]);
			rc = context_read_and_validate(&newc->context[0], p, fp);
			if (rc)
				goto out;

			for (l = NULL, c = genfs->head; c;
			     l = c, c = c->next) {
				rc = -EINVAL;
				if (!strcmp(newc->u.name, c->u.name) &&
				    (!c->v.sclass || !newc->v.sclass ||
				     newc->v.sclass == c->v.sclass)) {
					printk(KERN_ERR "SELinux:  dup genfs entry (%s,%s)\n",
					       genfs->fstype, c->u.name);
					goto out;
				}
				len = strlen(newc->u.name);
				len2 = strlen(c->u.name);
				if (len > len2)
					break;
			}

			newc->next = c;
			if (l)
				l->next = newc;
			else
				genfs->head = newc;
			newc = NULL;
		}
	}
	rc = 0;
out:
	if (newgenfs)
		kfree(newgenfs->fstype);
	kfree(newgenfs);
	ocontext_destroy(newc, OCON_FSUSE);

	return rc;
}

static int ocontext_read(struct policydb *p, struct policydb_compat_info *info,
			 void *fp)
{
	int i, j, rc;
	u32 nel, len;
	__le32 buf[3];
	struct ocontext *l, *c;
	u32 nodebuf[8];

	for (i = 0; i < info->ocon_num; i++) {
		rc = next_entry(buf, fp, sizeof(u32));
		if (rc)
			goto out;
		nel = le32_to_cpu(buf[0]);

		l = NULL;
		for (j = 0; j < nel; j++) {
			rc = -ENOMEM;
			c = kzalloc(sizeof(*c), GFP_KERNEL);
			if (!c)
				goto out;
			if (l)
				l->next = c;
			else
				p->ocontexts[i] = c;
			l = c;

			switch (i) {
			case OCON_ISID:
				rc = next_entry(buf, fp, sizeof(u32));
				if (rc)
					goto out;

				c->sid[0] = le32_to_cpu(buf[0]);
				rc = context_read_and_validate(&c->context[0], p, fp);
				if (rc)
					goto out;
				break;
			case OCON_FS:
			case OCON_NETIF:
				rc = next_entry(buf, fp, sizeof(u32));
				if (rc)
					goto out;
				len = le32_to_cpu(buf[0]);

				rc = -ENOMEM;
				c->u.name = kmalloc(len + 1, GFP_KERNEL);
				if (!c->u.name)
					goto out;

				rc = next_entry(c->u.name, fp, len);
				if (rc)
					goto out;

				c->u.name[len] = 0;
				rc = context_read_and_validate(&c->context[0], p, fp);
				if (rc)
					goto out;
				rc = context_read_and_validate(&c->context[1], p, fp);
				if (rc)
					goto out;
				break;
			case OCON_PORT:
				rc = next_entry(buf, fp, sizeof(u32)*3);
				if (rc)
					goto out;
				c->u.port.protocol = le32_to_cpu(buf[0]);
				c->u.port.low_port = le32_to_cpu(buf[1]);
				c->u.port.high_port = le32_to_cpu(buf[2]);
				rc = context_read_and_validate(&c->context[0], p, fp);
				if (rc)
					goto out;
				break;
			case OCON_NODE:
				rc = next_entry(nodebuf, fp, sizeof(u32) * 2);
				if (rc)
					goto out;
				c->u.node.addr = nodebuf[0]; /* network order */
				c->u.node.mask = nodebuf[1]; /* network order */
				rc = context_read_and_validate(&c->context[0], p, fp);
				if (rc)
					goto out;
				break;
			case OCON_FSUSE:
				rc = next_entry(buf, fp, sizeof(u32)*2);
				if (rc)
					goto out;

				rc = -EINVAL;
				c->v.behavior = le32_to_cpu(buf[0]);
				if (c->v.behavior > SECURITY_FS_USE_NONE)
					goto out;

				rc = -ENOMEM;
				len = le32_to_cpu(buf[1]);
				c->u.name = kmalloc(len + 1, GFP_KERNEL);
				if (!c->u.name)
					goto out;

				rc = next_entry(c->u.name, fp, len);
				if (rc)
					goto out;
				c->u.name[len] = 0;
				rc = context_read_and_validate(&c->context[0], p, fp);
				if (rc)
					goto out;
				break;
			case OCON_NODE6: {
				int k;

				rc = next_entry(nodebuf, fp, sizeof(u32) * 8);
				if (rc)
					goto out;
				for (k = 0; k < 4; k++)
					c->u.node6.addr[k] = nodebuf[k];
				for (k = 0; k < 4; k++)
					c->u.node6.mask[k] = nodebuf[k+4];
				rc = context_read_and_validate(&c->context[0], p, fp);
				if (rc)
					goto out;
				break;
			}
			}
		}
	}
	rc = 0;
out:
	return rc;
}

/*
 * Read the configuration data from a policy database binary
 * representation file into a policy database structure.
 */
int policydb_read(struct policydb *p, void *fp)
{
	struct role_allow *ra, *lra;
	struct role_trans *tr, *ltr;
	int i, j, rc;
	__le32 buf[4];
	u32 len, nprim, nel;

	char *policydb_str;
	struct policydb_compat_info *info;

	rc = policydb_init(p);
	if (rc)
		return rc;

	/* Read the magic number and string length. */
	rc = next_entry(buf, fp, sizeof(u32) * 2);
	if (rc)
		goto bad;

	rc = -EINVAL;
	if (le32_to_cpu(buf[0]) != POLICYDB_MAGIC) {
		printk(KERN_ERR "SELinux:  policydb magic number 0x%x does "
		       "not match expected magic number 0x%x\n",
		       le32_to_cpu(buf[0]), POLICYDB_MAGIC);
		goto bad;
	}

	rc = -EINVAL;
	len = le32_to_cpu(buf[1]);
	if (len != strlen(POLICYDB_STRING)) {
		printk(KERN_ERR "SELinux:  policydb string length %d does not "
		       "match expected length %Zu\n",
		       len, strlen(POLICYDB_STRING));
		goto bad;
	}

	rc = -ENOMEM;
	policydb_str = kmalloc(len + 1, GFP_KERNEL);
	if (!policydb_str) {
		printk(KERN_ERR "SELinux:  unable to allocate memory for policydb "
		       "string of length %d\n", len);
		goto bad;
	}

	rc = next_entry(policydb_str, fp, len);
	if (rc) {
		printk(KERN_ERR "SELinux:  truncated policydb string identifier\n");
		kfree(policydb_str);
		goto bad;
	}

	rc = -EINVAL;
	policydb_str[len] = '\0';
	if (strcmp(policydb_str, POLICYDB_STRING)) {
		printk(KERN_ERR "SELinux:  policydb string %s does not match "
		       "my string %s\n", policydb_str, POLICYDB_STRING);
		kfree(policydb_str);
		goto bad;
	}
	/* Done with policydb_str. */
	kfree(policydb_str);
	policydb_str = NULL;

	/* Read the version and table sizes. */
	rc = next_entry(buf, fp, sizeof(u32)*4);
	if (rc)
		goto bad;

	rc = -EINVAL;
	p->policyvers = le32_to_cpu(buf[0]);
	if (p->policyvers < POLICYDB_VERSION_MIN ||
	    p->policyvers > POLICYDB_VERSION_MAX) {
		printk(KERN_ERR "SELinux:  policydb version %d does not match "
		       "my version range %d-%d\n",
		       le32_to_cpu(buf[0]), POLICYDB_VERSION_MIN, POLICYDB_VERSION_MAX);
		goto bad;
	}

	if ((le32_to_cpu(buf[1]) & POLICYDB_CONFIG_MLS)) {
		p->mls_enabled = 1;

		rc = -EINVAL;
		if (p->policyvers < POLICYDB_VERSION_MLS) {
			printk(KERN_ERR "SELinux: security policydb version %d "
				"(MLS) not backwards compatible\n",
				p->policyvers);
			goto bad;
		}
	}
	p->reject_unknown = !!(le32_to_cpu(buf[1]) & REJECT_UNKNOWN);
	p->allow_unknown = !!(le32_to_cpu(buf[1]) & ALLOW_UNKNOWN);

	if (p->policyvers >= POLICYDB_VERSION_POLCAP) {
		rc = ebitmap_read(&p->policycaps, fp);
		if (rc)
			goto bad;
	}

	if (p->policyvers >= POLICYDB_VERSION_PERMISSIVE) {
		rc = ebitmap_read(&p->permissive_map, fp);
		if (rc)
			goto bad;
	}

	rc = -EINVAL;
	info = policydb_lookup_compat(p->policyvers);
	if (!info) {
		printk(KERN_ERR "SELinux:  unable to find policy compat info "
		       "for version %d\n", p->policyvers);
		goto bad;
	}

	rc = -EINVAL;
	if (le32_to_cpu(buf[2]) != info->sym_num ||
		le32_to_cpu(buf[3]) != info->ocon_num) {
		printk(KERN_ERR "SELinux:  policydb table sizes (%d,%d) do "
		       "not match mine (%d,%d)\n", le32_to_cpu(buf[2]),
			le32_to_cpu(buf[3]),
		       info->sym_num, info->ocon_num);
		goto bad;
	}

	for (i = 0; i < info->sym_num; i++) {
		rc = next_entry(buf, fp, sizeof(u32)*2);
		if (rc)
			goto bad;
		nprim = le32_to_cpu(buf[0]);
		nel = le32_to_cpu(buf[1]);
		for (j = 0; j < nel; j++) {
			rc = read_f[i](p, p->symtab[i].table, fp);
			if (rc)
				goto bad;
		}

		p->symtab[i].nprim = nprim;
	}

	rc = -EINVAL;
	p->process_class = string_to_security_class(p, "process");
	if (!p->process_class)
		goto bad;

	rc = avtab_read(&p->te_avtab, fp, p);
	if (rc)
		goto bad;

	if (p->policyvers >= POLICYDB_VERSION_BOOL) {
		rc = cond_read_list(p, fp);
		if (rc)
			goto bad;
	}

	rc = next_entry(buf, fp, sizeof(u32));
	if (rc)
		goto bad;
	nel = le32_to_cpu(buf[0]);
	ltr = NULL;
	for (i = 0; i < nel; i++) {
		rc = -ENOMEM;
		tr = kzalloc(sizeof(*tr), GFP_KERNEL);
		if (!tr)
			goto bad;
		if (ltr)
			ltr->next = tr;
		else
			p->role_tr = tr;
		rc = next_entry(buf, fp, sizeof(u32)*3);
		if (rc)
			goto bad;

		rc = -EINVAL;
		tr->role = le32_to_cpu(buf[0]);
		tr->type = le32_to_cpu(buf[1]);
		tr->new_role = le32_to_cpu(buf[2]);
		if (p->policyvers >= POLICYDB_VERSION_ROLETRANS) {
			rc = next_entry(buf, fp, sizeof(u32));
			if (rc)
				goto bad;
			tr->tclass = le32_to_cpu(buf[0]);
		} else
			tr->tclass = p->process_class;

		if (!policydb_role_isvalid(p, tr->role) ||
		    !policydb_type_isvalid(p, tr->type) ||
		    !policydb_class_isvalid(p, tr->tclass) ||
		    !policydb_role_isvalid(p, tr->new_role))
			goto bad;
		ltr = tr;
	}

	rc = next_entry(buf, fp, sizeof(u32));
	if (rc)
		goto bad;
	nel = le32_to_cpu(buf[0]);
	lra = NULL;
	for (i = 0; i < nel; i++) {
		rc = -ENOMEM;
		ra = kzalloc(sizeof(*ra), GFP_KERNEL);
		if (!ra)
			goto bad;
		if (lra)
			lra->next = ra;
		else
			p->role_allow = ra;
		rc = next_entry(buf, fp, sizeof(u32)*2);
		if (rc)
			goto bad;

		rc = -EINVAL;
		ra->role = le32_to_cpu(buf[0]);
		ra->new_role = le32_to_cpu(buf[1]);
		if (!policydb_role_isvalid(p, ra->role) ||
		    !policydb_role_isvalid(p, ra->new_role))
			goto bad;
		lra = ra;
	}

	rc = filename_trans_read(p, fp);
	if (rc)
		goto bad;

	rc = policydb_index(p);
	if (rc)
		goto bad;

	rc = -EINVAL;
	p->process_trans_perms = string_to_av_perm(p, p->process_class, "transition");
	p->process_trans_perms |= string_to_av_perm(p, p->process_class, "dyntransition");
	if (!p->process_trans_perms)
		goto bad;

	rc = ocontext_read(p, info, fp);
	if (rc)
		goto bad;

	rc = genfs_read(p, fp);
	if (rc)
		goto bad;

	rc = range_read(p, fp);
	if (rc)
		goto bad;

	rc = -ENOMEM;
	p->type_attr_map_array = flex_array_alloc(sizeof(struct ebitmap),
						  p->p_types.nprim,
						  GFP_KERNEL | __GFP_ZERO);
	if (!p->type_attr_map_array)
		goto bad;

	/* preallocate so we don't have to worry about the put ever failing */
	rc = flex_array_prealloc(p->type_attr_map_array, 0, p->p_types.nprim,
				 GFP_KERNEL | __GFP_ZERO);
	if (rc)
		goto bad;

	for (i = 0; i < p->p_types.nprim; i++) {
		struct ebitmap *e = flex_array_get(p->type_attr_map_array, i);

		BUG_ON(!e);
		ebitmap_init(e);
		if (p->policyvers >= POLICYDB_VERSION_AVTAB) {
			rc = ebitmap_read(e, fp);
			if (rc)
				goto bad;
		}
		/* add the type itself as the degenerate case */
		rc = ebitmap_set_bit(e, i, 1);
		if (rc)
			goto bad;
	}

	rc = policydb_bounds_sanity_check(p);
	if (rc)
		goto bad;

	rc = 0;
out:
	return rc;
bad:
	policydb_destroy(p);
	goto out;
}

/*
 * Write a MLS level structure to a policydb binary
 * representation file.
 */
static int mls_write_level(struct mls_level *l, void *fp)
{
	__le32 buf[1];
	int rc;

	buf[0] = cpu_to_le32(l->sens);
	rc = put_entry(buf, sizeof(u32), 1, fp);
	if (rc)
		return rc;

	rc = ebitmap_write(&l->cat, fp);
	if (rc)
		return rc;

	return 0;
}

/*
 * Write a MLS range structure to a policydb binary
 * representation file.
 */
static int mls_write_range_helper(struct mls_range *r, void *fp)
{
	__le32 buf[3];
	size_t items;
	int rc, eq;

	eq = mls_level_eq(&r->level[1], &r->level[0]);

	if (eq)
		items = 2;
	else
		items = 3;
	buf[0] = cpu_to_le32(items-1);
	buf[1] = cpu_to_le32(r->level[0].sens);
	if (!eq)
		buf[2] = cpu_to_le32(r->level[1].sens);

	BUG_ON(items > (sizeof(buf)/sizeof(buf[0])));

	rc = put_entry(buf, sizeof(u32), items, fp);
	if (rc)
		return rc;

	rc = ebitmap_write(&r->level[0].cat, fp);
	if (rc)
		return rc;
	if (!eq) {
		rc = ebitmap_write(&r->level[1].cat, fp);
		if (rc)
			return rc;
	}

	return 0;
}

static int sens_write(void *vkey, void *datum, void *ptr)
{
	char *key = vkey;
	struct level_datum *levdatum = datum;
	struct policy_data *pd = ptr;
	void *fp = pd->fp;
	__le32 buf[2];
	size_t len;
	int rc;

	len = strlen(key);
	buf[0] = cpu_to_le32(len);
	buf[1] = cpu_to_le32(levdatum->isalias);
	rc = put_entry(buf, sizeof(u32), 2, fp);
	if (rc)
		return rc;

	rc = put_entry(key, 1, len, fp);
	if (rc)
		return rc;

	rc = mls_write_level(levdatum->level, fp);
	if (rc)
		return rc;

	return 0;
}

static int cat_write(void *vkey, void *datum, void *ptr)
{
	char *key = vkey;
	struct cat_datum *catdatum = datum;
	struct policy_data *pd = ptr;
	void *fp = pd->fp;
	__le32 buf[3];
	size_t len;
	int rc;

	len = strlen(key);
	buf[0] = cpu_to_le32(len);
	buf[1] = cpu_to_le32(catdatum->value);
	buf[2] = cpu_to_le32(catdatum->isalias);
	rc = put_entry(buf, sizeof(u32), 3, fp);
	if (rc)
		return rc;

	rc = put_entry(key, 1, len, fp);
	if (rc)
		return rc;

	return 0;
}

static int role_trans_write(struct policydb *p, void *fp)
{
	struct role_trans *r = p->role_tr;
	struct role_trans *tr;
	u32 buf[3];
	size_t nel;
	int rc;

	nel = 0;
	for (tr = r; tr; tr = tr->next)
		nel++;
	buf[0] = cpu_to_le32(nel);
	rc = put_entry(buf, sizeof(u32), 1, fp);
	if (rc)
		return rc;
	for (tr = r; tr; tr = tr->next) {
		buf[0] = cpu_to_le32(tr->role);
		buf[1] = cpu_to_le32(tr->type);
		buf[2] = cpu_to_le32(tr->new_role);
		rc = put_entry(buf, sizeof(u32), 3, fp);
		if (rc)
			return rc;
		if (p->policyvers >= POLICYDB_VERSION_ROLETRANS) {
			buf[0] = cpu_to_le32(tr->tclass);
			rc = put_entry(buf, sizeof(u32), 1, fp);
			if (rc)
				return rc;
		}
	}

	return 0;
}

static int role_allow_write(struct role_allow *r, void *fp)
{
	struct role_allow *ra;
	u32 buf[2];
	size_t nel;
	int rc;

	nel = 0;
	for (ra = r; ra; ra = ra->next)
		nel++;
	buf[0] = cpu_to_le32(nel);
	rc = put_entry(buf, sizeof(u32), 1, fp);
	if (rc)
		return rc;
	for (ra = r; ra; ra = ra->next) {
		buf[0] = cpu_to_le32(ra->role);
		buf[1] = cpu_to_le32(ra->new_role);
		rc = put_entry(buf, sizeof(u32), 2, fp);
		if (rc)
			return rc;
	}
	return 0;
}

/*
 * Write a security context structure
 * to a policydb binary representation file.
 */
static int context_write(struct policydb *p, struct context *c,
			 void *fp)
{
	int rc;
	__le32 buf[3];

	buf[0] = cpu_to_le32(c->user);
	buf[1] = cpu_to_le32(c->role);
	buf[2] = cpu_to_le32(c->type);

	rc = put_entry(buf, sizeof(u32), 3, fp);
	if (rc)
		return rc;

	rc = mls_write_range_helper(&c->range, fp);
	if (rc)
		return rc;

	return 0;
}

/*
 * The following *_write functions are used to
 * write the symbol data to a policy database
 * binary representation file.
 */

static int perm_write(void *vkey, void *datum, void *fp)
{
	char *key = vkey;
	struct perm_datum *perdatum = datum;
	__le32 buf[2];
	size_t len;
	int rc;

	len = strlen(key);
	buf[0] = cpu_to_le32(len);
	buf[1] = cpu_to_le32(perdatum->value);
	rc = put_entry(buf, sizeof(u32), 2, fp);
	if (rc)
		return rc;

	rc = put_entry(key, 1, len, fp);
	if (rc)
		return rc;

	return 0;
}

static int common_write(void *vkey, void *datum, void *ptr)
{
	char *key = vkey;
	struct common_datum *comdatum = datum;
	struct policy_data *pd = ptr;
	void *fp = pd->fp;
	__le32 buf[4];
	size_t len;
	int rc;

	len = strlen(key);
	buf[0] = cpu_to_le32(len);
	buf[1] = cpu_to_le32(comdatum->value);
	buf[2] = cpu_to_le32(comdatum->permissions.nprim);
	buf[3] = cpu_to_le32(comdatum->permissions.table->nel);
	rc = put_entry(buf, sizeof(u32), 4, fp);
	if (rc)
		return rc;

	rc = put_entry(key, 1, len, fp);
	if (rc)
		return rc;

	rc = hashtab_map(comdatum->permissions.table, perm_write, fp);
	if (rc)
		return rc;

	return 0;
}

static int write_cons_helper(struct policydb *p, struct constraint_node *node,
			     void *fp)
{
	struct constraint_node *c;
	struct constraint_expr *e;
	__le32 buf[3];
	u32 nel;
	int rc;

	for (c = node; c; c = c->next) {
		nel = 0;
		for (e = c->expr; e; e = e->next)
			nel++;
		buf[0] = cpu_to_le32(c->permissions);
		buf[1] = cpu_to_le32(nel);
		rc = put_entry(buf, sizeof(u32), 2, fp);
		if (rc)
			return rc;
		for (e = c->expr; e; e = e->next) {
			buf[0] = cpu_to_le32(e->expr_type);
			buf[1] = cpu_to_le32(e->attr);
			buf[2] = cpu_to_le32(e->op);
			rc = put_entry(buf, sizeof(u32), 3, fp);
			if (rc)
				return rc;

			switch (e->expr_type) {
			case CEXPR_NAMES:
				rc = ebitmap_write(&e->names, fp);
				if (rc)
					return rc;
				break;
			default:
				break;
			}
		}
	}

	return 0;
}

static int class_write(void *vkey, void *datum, void *ptr)
{
	char *key = vkey;
	struct class_datum *cladatum = datum;
	struct policy_data *pd = ptr;
	void *fp = pd->fp;
	struct policydb *p = pd->p;
	struct constraint_node *c;
	__le32 buf[6];
	u32 ncons;
	size_t len, len2;
	int rc;

	len = strlen(key);
	if (cladatum->comkey)
		len2 = strlen(cladatum->comkey);
	else
		len2 = 0;

	ncons = 0;
	for (c = cladatum->constraints; c; c = c->next)
		ncons++;

	buf[0] = cpu_to_le32(len);
	buf[1] = cpu_to_le32(len2);
	buf[2] = cpu_to_le32(cladatum->value);
	buf[3] = cpu_to_le32(cladatum->permissions.nprim);
	if (cladatum->permissions.table)
		buf[4] = cpu_to_le32(cladatum->permissions.table->nel);
	else
		buf[4] = 0;
	buf[5] = cpu_to_le32(ncons);
	rc = put_entry(buf, sizeof(u32), 6, fp);
	if (rc)
		return rc;

	rc = put_entry(key, 1, len, fp);
	if (rc)
		return rc;

	if (cladatum->comkey) {
		rc = put_entry(cladatum->comkey, 1, len2, fp);
		if (rc)
			return rc;
	}

	rc = hashtab_map(cladatum->permissions.table, perm_write, fp);
	if (rc)
		return rc;

	rc = write_cons_helper(p, cladatum->constraints, fp);
	if (rc)
		return rc;

	/* write out the validatetrans rule */
	ncons = 0;
	for (c = cladatum->validatetrans; c; c = c->next)
		ncons++;

	buf[0] = cpu_to_le32(ncons);
	rc = put_entry(buf, sizeof(u32), 1, fp);
	if (rc)
		return rc;

	rc = write_cons_helper(p, cladatum->validatetrans, fp);
	if (rc)
		return rc;

	return 0;
}

static int role_write(void *vkey, void *datum, void *ptr)
{
	char *key = vkey;
	struct role_datum *role = datum;
	struct policy_data *pd = ptr;
	void *fp = pd->fp;
	struct policydb *p = pd->p;
	__le32 buf[3];
	size_t items, len;
	int rc;

	len = strlen(key);
	items = 0;
	buf[items++] = cpu_to_le32(len);
	buf[items++] = cpu_to_le32(role->value);
	if (p->policyvers >= POLICYDB_VERSION_BOUNDARY)
		buf[items++] = cpu_to_le32(role->bounds);

	BUG_ON(items > (sizeof(buf)/sizeof(buf[0])));

	rc = put_entry(buf, sizeof(u32), items, fp);
	if (rc)
		return rc;

	rc = put_entry(key, 1, len, fp);
	if (rc)
		return rc;

	rc = ebitmap_write(&role->dominates, fp);
	if (rc)
		return rc;

	rc = ebitmap_write(&role->types, fp);
	if (rc)
		return rc;

	return 0;
}

static int type_write(void *vkey, void *datum, void *ptr)
{
	char *key = vkey;
	struct type_datum *typdatum = datum;
	struct policy_data *pd = ptr;
	struct policydb *p = pd->p;
	void *fp = pd->fp;
	__le32 buf[4];
	int rc;
	size_t items, len;

	len = strlen(key);
	items = 0;
	buf[items++] = cpu_to_le32(len);
	buf[items++] = cpu_to_le32(typdatum->value);
	if (p->policyvers >= POLICYDB_VERSION_BOUNDARY) {
		u32 properties = 0;

		if (typdatum->primary)
			properties |= TYPEDATUM_PROPERTY_PRIMARY;

		if (typdatum->attribute)
			properties |= TYPEDATUM_PROPERTY_ATTRIBUTE;

		buf[items++] = cpu_to_le32(properties);
		buf[items++] = cpu_to_le32(typdatum->bounds);
	} else {
		buf[items++] = cpu_to_le32(typdatum->primary);
	}
	BUG_ON(items > (sizeof(buf) / sizeof(buf[0])));
	rc = put_entry(buf, sizeof(u32), items, fp);
	if (rc)
		return rc;

	rc = put_entry(key, 1, len, fp);
	if (rc)
		return rc;

	return 0;
}

static int user_write(void *vkey, void *datum, void *ptr)
{
	char *key = vkey;
	struct user_datum *usrdatum = datum;
	struct policy_data *pd = ptr;
	struct policydb *p = pd->p;
	void *fp = pd->fp;
	__le32 buf[3];
	size_t items, len;
	int rc;

	len = strlen(key);
	items = 0;
	buf[items++] = cpu_to_le32(len);
	buf[items++] = cpu_to_le32(usrdatum->value);
	if (p->policyvers >= POLICYDB_VERSION_BOUNDARY)
		buf[items++] = cpu_to_le32(usrdatum->bounds);
	BUG_ON(items > (sizeof(buf) / sizeof(buf[0])));
	rc = put_entry(buf, sizeof(u32), items, fp);
	if (rc)
		return rc;

	rc = put_entry(key, 1, len, fp);
	if (rc)
		return rc;

	rc = ebitmap_write(&usrdatum->roles, fp);
	if (rc)
		return rc;

	rc = mls_write_range_helper(&usrdatum->range, fp);
	if (rc)
		return rc;

	rc = mls_write_level(&usrdatum->dfltlevel, fp);
	if (rc)
		return rc;

	return 0;
}

static int (*write_f[SYM_NUM]) (void *key, void *datum,
				void *datap) =
{
	common_write,
	class_write,
	role_write,
	type_write,
	user_write,
	cond_write_bool,
	sens_write,
	cat_write,
};

static int ocontext_write(struct policydb *p, struct policydb_compat_info *info,
			  void *fp)
{
	unsigned int i, j, rc;
	size_t nel, len;
	__le32 buf[3];
	u32 nodebuf[8];
	struct ocontext *c;
	for (i = 0; i < info->ocon_num; i++) {
		nel = 0;
		for (c = p->ocontexts[i]; c; c = c->next)
			nel++;
		buf[0] = cpu_to_le32(nel);
		rc = put_entry(buf, sizeof(u32), 1, fp);
		if (rc)
			return rc;
		for (c = p->ocontexts[i]; c; c = c->next) {
			switch (i) {
			case OCON_ISID:
				buf[0] = cpu_to_le32(c->sid[0]);
				rc = put_entry(buf, sizeof(u32), 1, fp);
				if (rc)
					return rc;
				rc = context_write(p, &c->context[0], fp);
				if (rc)
					return rc;
				break;
			case OCON_FS:
			case OCON_NETIF:
				len = strlen(c->u.name);
				buf[0] = cpu_to_le32(len);
				rc = put_entry(buf, sizeof(u32), 1, fp);
				if (rc)
					return rc;
				rc = put_entry(c->u.name, 1, len, fp);
				if (rc)
					return rc;
				rc = context_write(p, &c->context[0], fp);
				if (rc)
					return rc;
				rc = context_write(p, &c->context[1], fp);
				if (rc)
					return rc;
				break;
			case OCON_PORT:
				buf[0] = cpu_to_le32(c->u.port.protocol);
				buf[1] = cpu_to_le32(c->u.port.low_port);
				buf[2] = cpu_to_le32(c->u.port.high_port);
				rc = put_entry(buf, sizeof(u32), 3, fp);
				if (rc)
					return rc;
				rc = context_write(p, &c->context[0], fp);
				if (rc)
					return rc;
				break;
			case OCON_NODE:
				nodebuf[0] = c->u.node.addr; /* network order */
				nodebuf[1] = c->u.node.mask; /* network order */
				rc = put_entry(nodebuf, sizeof(u32), 2, fp);
				if (rc)
					return rc;
				rc = context_write(p, &c->context[0], fp);
				if (rc)
					return rc;
				break;
			case OCON_FSUSE:
				buf[0] = cpu_to_le32(c->v.behavior);
				len = strlen(c->u.name);
				buf[1] = cpu_to_le32(len);
				rc = put_entry(buf, sizeof(u32), 2, fp);
				if (rc)
					return rc;
				rc = put_entry(c->u.name, 1, len, fp);
				if (rc)
					return rc;
				rc = context_write(p, &c->context[0], fp);
				if (rc)
					return rc;
				break;
			case OCON_NODE6:
				for (j = 0; j < 4; j++)
					nodebuf[j] = c->u.node6.addr[j]; /* network order */
				for (j = 0; j < 4; j++)
					nodebuf[j + 4] = c->u.node6.mask[j]; /* network order */
				rc = put_entry(nodebuf, sizeof(u32), 8, fp);
				if (rc)
					return rc;
				rc = context_write(p, &c->context[0], fp);
				if (rc)
					return rc;
				break;
			}
		}
	}
	return 0;
}

static int genfs_write(struct policydb *p, void *fp)
{
	struct genfs *genfs;
	struct ocontext *c;
	size_t len;
	__le32 buf[1];
	int rc;

	len = 0;
	for (genfs = p->genfs; genfs; genfs = genfs->next)
		len++;
	buf[0] = cpu_to_le32(len);
	rc = put_entry(buf, sizeof(u32), 1, fp);
	if (rc)
		return rc;
	for (genfs = p->genfs; genfs; genfs = genfs->next) {
		len = strlen(genfs->fstype);
		buf[0] = cpu_to_le32(len);
		rc = put_entry(buf, sizeof(u32), 1, fp);
		if (rc)
			return rc;
		rc = put_entry(genfs->fstype, 1, len, fp);
		if (rc)
			return rc;
		len = 0;
		for (c = genfs->head; c; c = c->next)
			len++;
		buf[0] = cpu_to_le32(len);
		rc = put_entry(buf, sizeof(u32), 1, fp);
		if (rc)
			return rc;
		for (c = genfs->head; c; c = c->next) {
			len = strlen(c->u.name);
			buf[0] = cpu_to_le32(len);
			rc = put_entry(buf, sizeof(u32), 1, fp);
			if (rc)
				return rc;
			rc = put_entry(c->u.name, 1, len, fp);
			if (rc)
				return rc;
			buf[0] = cpu_to_le32(c->v.sclass);
			rc = put_entry(buf, sizeof(u32), 1, fp);
			if (rc)
				return rc;
			rc = context_write(p, &c->context[0], fp);
			if (rc)
				return rc;
		}
	}
	return 0;
}

static int hashtab_cnt(void *key, void *data, void *ptr)
{
	int *cnt = ptr;
	*cnt = *cnt + 1;

	return 0;
}

static int range_write_helper(void *key, void *data, void *ptr)
{
	__le32 buf[2];
	struct range_trans *rt = key;
	struct mls_range *r = data;
	struct policy_data *pd = ptr;
	void *fp = pd->fp;
	struct policydb *p = pd->p;
	int rc;

	buf[0] = cpu_to_le32(rt->source_type);
	buf[1] = cpu_to_le32(rt->target_type);
	rc = put_entry(buf, sizeof(u32), 2, fp);
	if (rc)
		return rc;
	if (p->policyvers >= POLICYDB_VERSION_RANGETRANS) {
		buf[0] = cpu_to_le32(rt->target_class);
		rc = put_entry(buf, sizeof(u32), 1, fp);
		if (rc)
			return rc;
	}
	rc = mls_write_range_helper(r, fp);
	if (rc)
		return rc;

	return 0;
}

static int range_write(struct policydb *p, void *fp)
{
	size_t nel;
	__le32 buf[1];
	int rc;
	struct policy_data pd;

	pd.p = p;
	pd.fp = fp;

	/* count the number of entries in the hashtab */
	nel = 0;
	rc = hashtab_map(p->range_tr, hashtab_cnt, &nel);
	if (rc)
		return rc;

	buf[0] = cpu_to_le32(nel);
	rc = put_entry(buf, sizeof(u32), 1, fp);
	if (rc)
		return rc;

	/* actually write all of the entries */
	rc = hashtab_map(p->range_tr, range_write_helper, &pd);
	if (rc)
		return rc;

	return 0;
}

static int filename_write_helper(void *key, void *data, void *ptr)
{
	__le32 buf[4];
	struct filename_trans *ft = key;
	struct filename_trans_datum *otype = data;
	void *fp = ptr;
	int rc;
	u32 len;

	len = strlen(ft->name);
	buf[0] = cpu_to_le32(len);
	rc = put_entry(buf, sizeof(u32), 1, fp);
	if (rc)
		return rc;

	rc = put_entry(ft->name, sizeof(char), len, fp);
	if (rc)
		return rc;

	buf[0] = ft->stype;
	buf[1] = ft->ttype;
	buf[2] = ft->tclass;
	buf[3] = otype->otype;

	rc = put_entry(buf, sizeof(u32), 4, fp);
	if (rc)
		return rc;

	return 0;
}

static int filename_trans_write(struct policydb *p, void *fp)
{
	u32 nel;
	__le32 buf[1];
	int rc;

<<<<<<< HEAD
=======
	if (p->policyvers < POLICYDB_VERSION_FILENAME_TRANS)
		return 0;

>>>>>>> ded50988
	nel = 0;
	rc = hashtab_map(p->filename_trans, hashtab_cnt, &nel);
	if (rc)
		return rc;

	buf[0] = cpu_to_le32(nel);
	rc = put_entry(buf, sizeof(u32), 1, fp);
	if (rc)
		return rc;

	rc = hashtab_map(p->filename_trans, filename_write_helper, fp);
	if (rc)
		return rc;

	return 0;
}

/*
 * Write the configuration data in a policy database
 * structure to a policy database binary representation
 * file.
 */
int policydb_write(struct policydb *p, void *fp)
{
	unsigned int i, num_syms;
	int rc;
	__le32 buf[4];
	u32 config;
	size_t len;
	struct policydb_compat_info *info;

	/*
	 * refuse to write policy older than compressed avtab
	 * to simplify the writer.  There are other tests dropped
	 * since we assume this throughout the writer code.  Be
	 * careful if you ever try to remove this restriction
	 */
	if (p->policyvers < POLICYDB_VERSION_AVTAB) {
		printk(KERN_ERR "SELinux: refusing to write policy version %d."
		       "  Because it is less than version %d\n", p->policyvers,
		       POLICYDB_VERSION_AVTAB);
		return -EINVAL;
	}

	config = 0;
	if (p->mls_enabled)
		config |= POLICYDB_CONFIG_MLS;

	if (p->reject_unknown)
		config |= REJECT_UNKNOWN;
	if (p->allow_unknown)
		config |= ALLOW_UNKNOWN;

	/* Write the magic number and string identifiers. */
	buf[0] = cpu_to_le32(POLICYDB_MAGIC);
	len = strlen(POLICYDB_STRING);
	buf[1] = cpu_to_le32(len);
	rc = put_entry(buf, sizeof(u32), 2, fp);
	if (rc)
		return rc;
	rc = put_entry(POLICYDB_STRING, 1, len, fp);
	if (rc)
		return rc;

	/* Write the version, config, and table sizes. */
	info = policydb_lookup_compat(p->policyvers);
	if (!info) {
		printk(KERN_ERR "SELinux: compatibility lookup failed for policy "
		    "version %d", p->policyvers);
		return -EINVAL;
	}

	buf[0] = cpu_to_le32(p->policyvers);
	buf[1] = cpu_to_le32(config);
	buf[2] = cpu_to_le32(info->sym_num);
	buf[3] = cpu_to_le32(info->ocon_num);

	rc = put_entry(buf, sizeof(u32), 4, fp);
	if (rc)
		return rc;

	if (p->policyvers >= POLICYDB_VERSION_POLCAP) {
		rc = ebitmap_write(&p->policycaps, fp);
		if (rc)
			return rc;
	}

	if (p->policyvers >= POLICYDB_VERSION_PERMISSIVE) {
		rc = ebitmap_write(&p->permissive_map, fp);
		if (rc)
			return rc;
	}

	num_syms = info->sym_num;
	for (i = 0; i < num_syms; i++) {
		struct policy_data pd;

		pd.fp = fp;
		pd.p = p;

		buf[0] = cpu_to_le32(p->symtab[i].nprim);
		buf[1] = cpu_to_le32(p->symtab[i].table->nel);

		rc = put_entry(buf, sizeof(u32), 2, fp);
		if (rc)
			return rc;
		rc = hashtab_map(p->symtab[i].table, write_f[i], &pd);
		if (rc)
			return rc;
	}

	rc = avtab_write(p, &p->te_avtab, fp);
	if (rc)
		return rc;

	rc = cond_write_list(p, p->cond_list, fp);
	if (rc)
		return rc;

	rc = role_trans_write(p, fp);
	if (rc)
		return rc;

	rc = role_allow_write(p->role_allow, fp);
	if (rc)
		return rc;

	rc = filename_trans_write(p, fp);
	if (rc)
		return rc;

	rc = ocontext_write(p, info, fp);
	if (rc)
		return rc;

	rc = genfs_write(p, fp);
	if (rc)
		return rc;

	rc = range_write(p, fp);
	if (rc)
		return rc;

	for (i = 0; i < p->p_types.nprim; i++) {
		struct ebitmap *e = flex_array_get(p->type_attr_map_array, i);

		BUG_ON(!e);
		rc = ebitmap_write(e, fp);
		if (rc)
			return rc;
	}

	return 0;
}<|MERGE_RESOLUTION|>--- conflicted
+++ resolved
@@ -3222,12 +3222,9 @@
 	__le32 buf[1];
 	int rc;
 
-<<<<<<< HEAD
-=======
 	if (p->policyvers < POLICYDB_VERSION_FILENAME_TRANS)
 		return 0;
 
->>>>>>> ded50988
 	nel = 0;
 	rc = hashtab_map(p->filename_trans, hashtab_cnt, &nel);
 	if (rc)
