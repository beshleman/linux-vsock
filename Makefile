--- conflicted
+++ resolved
@@ -883,78 +883,6 @@
 $(vmlinux-dirs): prepare scripts
 	$(Q)$(MAKE) $(build)=$@
 
-<<<<<<< HEAD
-# Build the kernel release string
-#
-# The KERNELRELEASE value built here is stored in the file
-# include/config/kernel.release, and is used when executing several
-# make targets, such as "make install" or "make modules_install."
-#
-# The eventual kernel release string consists of the following fields,
-# shown in a hierarchical format to show how smaller parts are concatenated
-# to form the larger and final value, with values coming from places like
-# the Makefile, kernel config options, make command line options and/or
-# SCM tag information.
-#
-#	$(KERNELVERSION)
-#	  $(VERSION)			eg, 2
-#	  $(PATCHLEVEL)			eg, 6
-#	  $(SUBLEVEL)			eg, 18
-#	  $(EXTRAVERSION)		eg, -rc6
-#	$(localver-full)
-#	  $(localver)
-#	    localversion*		(files without backups, containing '~')
-#	    $(CONFIG_LOCALVERSION)	(from kernel config setting)
-#	  $(LOCALVERSION)		(from make command line, if provided)
-#	  $(localver-extra)
-#	    $(scm-identifier)		(unique SCM tag, if one exists)
-#	      ./scripts/setlocalversion	(only with CONFIG_LOCALVERSION_AUTO)
-#	      .scmversion		(only with CONFIG_LOCALVERSION_AUTO)
-#	    +				(only without CONFIG_LOCALVERSION_AUTO
-#					 and without LOCALVERSION= and
-#					 repository is at non-tagged commit)
-#
-# For kernels without CONFIG_LOCALVERSION_AUTO compiled from an SCM that has
-# been revised beyond a tagged commit, `+' is appended to the version string
-# when not overridden by using "make LOCALVERSION=".  This indicates that the
-# kernel is not a vanilla release version and has been modified.
-
-pattern = ".*/localversion[^~]*"
-string  = $(shell cat /dev/null \
-	   `find $(objtree) $(srctree) -maxdepth 1 -regex $(pattern) | sort -u`)
-
-localver = $(subst $(space),, $(string) \
-			      $(patsubst "%",%,$(CONFIG_LOCALVERSION)))
-
-# scripts/setlocalversion is called to create a unique identifier if the source
-# is managed by a known SCM and the repository has been revised since the last
-# tagged (release) commit.  The format of the identifier is determined by the
-# SCM's implementation.
-#
-# .scmversion is used when generating rpm packages so we do not loose
-# the version information from the SCM when we do the build of the kernel
-# from the copied source
-ifeq ($(wildcard .scmversion),)
-        scm-identifier = $(shell $(CONFIG_SHELL) \
-                         $(srctree)/scripts/setlocalversion $(srctree))
-else
-        scm-identifier = $(shell cat .scmversion 2> /dev/null)
-endif
-
-ifdef CONFIG_LOCALVERSION_AUTO
-	localver-extra = $(scm-identifier)
-else
-	ifneq ($(scm-identifier),)
-		ifeq ("$(origin LOCALVERSION)", "undefined")
-			localver-extra = +
-		endif
-	endif
-endif
-
-localver-full = $(localver)$(LOCALVERSION)$(localver-extra)
-
-=======
->>>>>>> 0a564b26
 # Store (new) KERNELRELASE string in include/config/kernel.release
 include/config/kernel.release: include/config/auto.conf FORCE
 	$(Q)rm -f $@
