// SPDX-License-Identifier: GPL-2.0

#include <linux/bitops.h>
#include <linux/slab.h>
#include <linux/bio.h>
#include <linux/mm.h>
#include <linux/pagemap.h>
#include <linux/page-flags.h>
#include <linux/spinlock.h>
#include <linux/blkdev.h>
#include <linux/swap.h>
#include <linux/writeback.h>
#include <linux/pagevec.h>
#include <linux/prefetch.h>
#include <linux/cleancache.h>
#include "extent_io.h"
#include "extent-io-tree.h"
#include "extent_map.h"
#include "ctree.h"
#include "btrfs_inode.h"
#include "volumes.h"
#include "check-integrity.h"
#include "locking.h"
#include "rcu-string.h"
#include "backref.h"
#include "disk-io.h"

static struct kmem_cache *extent_state_cache;
static struct kmem_cache *extent_buffer_cache;
static struct bio_set btrfs_bioset;

static inline bool extent_state_in_tree(const struct extent_state *state)
{
	return !RB_EMPTY_NODE(&state->rb_node);
}

#ifdef CONFIG_BTRFS_DEBUG
static LIST_HEAD(states);
static DEFINE_SPINLOCK(leak_lock);

static inline void btrfs_leak_debug_add(spinlock_t *lock,
					struct list_head *new,
					struct list_head *head)
{
	unsigned long flags;

	spin_lock_irqsave(lock, flags);
	list_add(new, head);
	spin_unlock_irqrestore(lock, flags);
}

static inline void btrfs_leak_debug_del(spinlock_t *lock,
					struct list_head *entry)
{
	unsigned long flags;

	spin_lock_irqsave(lock, flags);
	list_del(entry);
	spin_unlock_irqrestore(lock, flags);
}

void btrfs_extent_buffer_leak_debug_check(struct btrfs_fs_info *fs_info)
{
	struct extent_buffer *eb;
	unsigned long flags;

	/*
	 * If we didn't get into open_ctree our allocated_ebs will not be
	 * initialized, so just skip this.
	 */
	if (!fs_info->allocated_ebs.next)
		return;

	spin_lock_irqsave(&fs_info->eb_leak_lock, flags);
	while (!list_empty(&fs_info->allocated_ebs)) {
		eb = list_first_entry(&fs_info->allocated_ebs,
				      struct extent_buffer, leak_list);
		pr_err(
	"BTRFS: buffer leak start %llu len %lu refs %d bflags %lu owner %llu\n",
		       eb->start, eb->len, atomic_read(&eb->refs), eb->bflags,
		       btrfs_header_owner(eb));
		list_del(&eb->leak_list);
		kmem_cache_free(extent_buffer_cache, eb);
	}
	spin_unlock_irqrestore(&fs_info->eb_leak_lock, flags);
}

static inline void btrfs_extent_state_leak_debug_check(void)
{
	struct extent_state *state;

	while (!list_empty(&states)) {
		state = list_entry(states.next, struct extent_state, leak_list);
		pr_err("BTRFS: state leak: start %llu end %llu state %u in tree %d refs %d\n",
		       state->start, state->end, state->state,
		       extent_state_in_tree(state),
		       refcount_read(&state->refs));
		list_del(&state->leak_list);
		kmem_cache_free(extent_state_cache, state);
	}
}

#define btrfs_debug_check_extent_io_range(tree, start, end)		\
	__btrfs_debug_check_extent_io_range(__func__, (tree), (start), (end))
static inline void __btrfs_debug_check_extent_io_range(const char *caller,
		struct extent_io_tree *tree, u64 start, u64 end)
{
	struct inode *inode = tree->private_data;
	u64 isize;

	if (!inode || !is_data_inode(inode))
		return;

	isize = i_size_read(inode);
	if (end >= PAGE_SIZE && (end % 2) == 0 && end != isize - 1) {
		btrfs_debug_rl(BTRFS_I(inode)->root->fs_info,
		    "%s: ino %llu isize %llu odd range [%llu,%llu]",
			caller, btrfs_ino(BTRFS_I(inode)), isize, start, end);
	}
}
#else
#define btrfs_leak_debug_add(lock, new, head)	do {} while (0)
#define btrfs_leak_debug_del(lock, entry)	do {} while (0)
#define btrfs_extent_state_leak_debug_check()	do {} while (0)
#define btrfs_debug_check_extent_io_range(c, s, e)	do {} while (0)
#endif

struct tree_entry {
	u64 start;
	u64 end;
	struct rb_node rb_node;
};

struct extent_page_data {
	struct bio *bio;
	/* tells writepage not to lock the state bits for this range
	 * it still does the unlocking
	 */
	unsigned int extent_locked:1;

	/* tells the submit_bio code to use REQ_SYNC */
	unsigned int sync_io:1;
};

static int add_extent_changeset(struct extent_state *state, u32 bits,
				 struct extent_changeset *changeset,
				 int set)
{
	int ret;

	if (!changeset)
		return 0;
	if (set && (state->state & bits) == bits)
		return 0;
	if (!set && (state->state & bits) == 0)
		return 0;
	changeset->bytes_changed += state->end - state->start + 1;
	ret = ulist_add(&changeset->range_changed, state->start, state->end,
			GFP_ATOMIC);
	return ret;
}

int __must_check submit_one_bio(struct bio *bio, int mirror_num,
				unsigned long bio_flags)
{
	blk_status_t ret = 0;
	struct extent_io_tree *tree = bio->bi_private;

	bio->bi_private = NULL;

	if (is_data_inode(tree->private_data))
		ret = btrfs_submit_data_bio(tree->private_data, bio, mirror_num,
					    bio_flags);
	else
		ret = btrfs_submit_metadata_bio(tree->private_data, bio,
						mirror_num, bio_flags);

	return blk_status_to_errno(ret);
}

/* Cleanup unsubmitted bios */
static void end_write_bio(struct extent_page_data *epd, int ret)
{
	if (epd->bio) {
		epd->bio->bi_status = errno_to_blk_status(ret);
		bio_endio(epd->bio);
		epd->bio = NULL;
	}
}

/*
 * Submit bio from extent page data via submit_one_bio
 *
 * Return 0 if everything is OK.
 * Return <0 for error.
 */
static int __must_check flush_write_bio(struct extent_page_data *epd)
{
	int ret = 0;

	if (epd->bio) {
		ret = submit_one_bio(epd->bio, 0, 0);
		/*
		 * Clean up of epd->bio is handled by its endio function.
		 * And endio is either triggered by successful bio execution
		 * or the error handler of submit bio hook.
		 * So at this point, no matter what happened, we don't need
		 * to clean up epd->bio.
		 */
		epd->bio = NULL;
	}
	return ret;
}

int __init extent_state_cache_init(void)
{
	extent_state_cache = kmem_cache_create("btrfs_extent_state",
			sizeof(struct extent_state), 0,
			SLAB_MEM_SPREAD, NULL);
	if (!extent_state_cache)
		return -ENOMEM;
	return 0;
}

int __init extent_io_init(void)
{
	extent_buffer_cache = kmem_cache_create("btrfs_extent_buffer",
			sizeof(struct extent_buffer), 0,
			SLAB_MEM_SPREAD, NULL);
	if (!extent_buffer_cache)
		return -ENOMEM;

	if (bioset_init(&btrfs_bioset, BIO_POOL_SIZE,
			offsetof(struct btrfs_io_bio, bio),
			BIOSET_NEED_BVECS))
		goto free_buffer_cache;

	if (bioset_integrity_create(&btrfs_bioset, BIO_POOL_SIZE))
		goto free_bioset;

	return 0;

free_bioset:
	bioset_exit(&btrfs_bioset);

free_buffer_cache:
	kmem_cache_destroy(extent_buffer_cache);
	extent_buffer_cache = NULL;
	return -ENOMEM;
}

void __cold extent_state_cache_exit(void)
{
	btrfs_extent_state_leak_debug_check();
	kmem_cache_destroy(extent_state_cache);
}

void __cold extent_io_exit(void)
{
	/*
	 * Make sure all delayed rcu free are flushed before we
	 * destroy caches.
	 */
	rcu_barrier();
	kmem_cache_destroy(extent_buffer_cache);
	bioset_exit(&btrfs_bioset);
}

/*
 * For the file_extent_tree, we want to hold the inode lock when we lookup and
 * update the disk_i_size, but lockdep will complain because our io_tree we hold
 * the tree lock and get the inode lock when setting delalloc.  These two things
 * are unrelated, so make a class for the file_extent_tree so we don't get the
 * two locking patterns mixed up.
 */
static struct lock_class_key file_extent_tree_class;

void extent_io_tree_init(struct btrfs_fs_info *fs_info,
			 struct extent_io_tree *tree, unsigned int owner,
			 void *private_data)
{
	tree->fs_info = fs_info;
	tree->state = RB_ROOT;
	tree->dirty_bytes = 0;
	spin_lock_init(&tree->lock);
	tree->private_data = private_data;
	tree->owner = owner;
	if (owner == IO_TREE_INODE_FILE_EXTENT)
		lockdep_set_class(&tree->lock, &file_extent_tree_class);
}

void extent_io_tree_release(struct extent_io_tree *tree)
{
	spin_lock(&tree->lock);
	/*
	 * Do a single barrier for the waitqueue_active check here, the state
	 * of the waitqueue should not change once extent_io_tree_release is
	 * called.
	 */
	smp_mb();
	while (!RB_EMPTY_ROOT(&tree->state)) {
		struct rb_node *node;
		struct extent_state *state;

		node = rb_first(&tree->state);
		state = rb_entry(node, struct extent_state, rb_node);
		rb_erase(&state->rb_node, &tree->state);
		RB_CLEAR_NODE(&state->rb_node);
		/*
		 * btree io trees aren't supposed to have tasks waiting for
		 * changes in the flags of extent states ever.
		 */
		ASSERT(!waitqueue_active(&state->wq));
		free_extent_state(state);

		cond_resched_lock(&tree->lock);
	}
	spin_unlock(&tree->lock);
}

static struct extent_state *alloc_extent_state(gfp_t mask)
{
	struct extent_state *state;

	/*
	 * The given mask might be not appropriate for the slab allocator,
	 * drop the unsupported bits
	 */
	mask &= ~(__GFP_DMA32|__GFP_HIGHMEM);
	state = kmem_cache_alloc(extent_state_cache, mask);
	if (!state)
		return state;
	state->state = 0;
	state->failrec = NULL;
	RB_CLEAR_NODE(&state->rb_node);
	btrfs_leak_debug_add(&leak_lock, &state->leak_list, &states);
	refcount_set(&state->refs, 1);
	init_waitqueue_head(&state->wq);
	trace_alloc_extent_state(state, mask, _RET_IP_);
	return state;
}

void free_extent_state(struct extent_state *state)
{
	if (!state)
		return;
	if (refcount_dec_and_test(&state->refs)) {
		WARN_ON(extent_state_in_tree(state));
		btrfs_leak_debug_del(&leak_lock, &state->leak_list);
		trace_free_extent_state(state, _RET_IP_);
		kmem_cache_free(extent_state_cache, state);
	}
}

static struct rb_node *tree_insert(struct rb_root *root,
				   struct rb_node *search_start,
				   u64 offset,
				   struct rb_node *node,
				   struct rb_node ***p_in,
				   struct rb_node **parent_in)
{
	struct rb_node **p;
	struct rb_node *parent = NULL;
	struct tree_entry *entry;

	if (p_in && parent_in) {
		p = *p_in;
		parent = *parent_in;
		goto do_insert;
	}

	p = search_start ? &search_start : &root->rb_node;
	while (*p) {
		parent = *p;
		entry = rb_entry(parent, struct tree_entry, rb_node);

		if (offset < entry->start)
			p = &(*p)->rb_left;
		else if (offset > entry->end)
			p = &(*p)->rb_right;
		else
			return parent;
	}

do_insert:
	rb_link_node(node, parent, p);
	rb_insert_color(node, root);
	return NULL;
}

/**
 * __etree_search - searche @tree for an entry that contains @offset. Such
 * entry would have entry->start <= offset && entry->end >= offset.
 *
 * @tree - the tree to search
 * @offset - offset that should fall within an entry in @tree
 * @next_ret - pointer to the first entry whose range ends after @offset
 * @prev - pointer to the first entry whose range begins before @offset
 * @p_ret - pointer where new node should be anchored (used when inserting an
 *	    entry in the tree)
 * @parent_ret - points to entry which would have been the parent of the entry,
 *               containing @offset
 *
 * This function returns a pointer to the entry that contains @offset byte
 * address. If no such entry exists, then NULL is returned and the other
 * pointer arguments to the function are filled, otherwise the found entry is
 * returned and other pointers are left untouched.
 */
static struct rb_node *__etree_search(struct extent_io_tree *tree, u64 offset,
				      struct rb_node **next_ret,
				      struct rb_node **prev_ret,
				      struct rb_node ***p_ret,
				      struct rb_node **parent_ret)
{
	struct rb_root *root = &tree->state;
	struct rb_node **n = &root->rb_node;
	struct rb_node *prev = NULL;
	struct rb_node *orig_prev = NULL;
	struct tree_entry *entry;
	struct tree_entry *prev_entry = NULL;

	while (*n) {
		prev = *n;
		entry = rb_entry(prev, struct tree_entry, rb_node);
		prev_entry = entry;

		if (offset < entry->start)
			n = &(*n)->rb_left;
		else if (offset > entry->end)
			n = &(*n)->rb_right;
		else
			return *n;
	}

	if (p_ret)
		*p_ret = n;
	if (parent_ret)
		*parent_ret = prev;

	if (next_ret) {
		orig_prev = prev;
		while (prev && offset > prev_entry->end) {
			prev = rb_next(prev);
			prev_entry = rb_entry(prev, struct tree_entry, rb_node);
		}
		*next_ret = prev;
		prev = orig_prev;
	}

	if (prev_ret) {
		prev_entry = rb_entry(prev, struct tree_entry, rb_node);
		while (prev && offset < prev_entry->start) {
			prev = rb_prev(prev);
			prev_entry = rb_entry(prev, struct tree_entry, rb_node);
		}
		*prev_ret = prev;
	}
	return NULL;
}

static inline struct rb_node *
tree_search_for_insert(struct extent_io_tree *tree,
		       u64 offset,
		       struct rb_node ***p_ret,
		       struct rb_node **parent_ret)
{
	struct rb_node *next= NULL;
	struct rb_node *ret;

	ret = __etree_search(tree, offset, &next, NULL, p_ret, parent_ret);
	if (!ret)
		return next;
	return ret;
}

static inline struct rb_node *tree_search(struct extent_io_tree *tree,
					  u64 offset)
{
	return tree_search_for_insert(tree, offset, NULL, NULL);
}

/*
 * utility function to look for merge candidates inside a given range.
 * Any extents with matching state are merged together into a single
 * extent in the tree.  Extents with EXTENT_IO in their state field
 * are not merged because the end_io handlers need to be able to do
 * operations on them without sleeping (or doing allocations/splits).
 *
 * This should be called with the tree lock held.
 */
static void merge_state(struct extent_io_tree *tree,
		        struct extent_state *state)
{
	struct extent_state *other;
	struct rb_node *other_node;

	if (state->state & (EXTENT_LOCKED | EXTENT_BOUNDARY))
		return;

	other_node = rb_prev(&state->rb_node);
	if (other_node) {
		other = rb_entry(other_node, struct extent_state, rb_node);
		if (other->end == state->start - 1 &&
		    other->state == state->state) {
			if (tree->private_data &&
			    is_data_inode(tree->private_data))
				btrfs_merge_delalloc_extent(tree->private_data,
							    state, other);
			state->start = other->start;
			rb_erase(&other->rb_node, &tree->state);
			RB_CLEAR_NODE(&other->rb_node);
			free_extent_state(other);
		}
	}
	other_node = rb_next(&state->rb_node);
	if (other_node) {
		other = rb_entry(other_node, struct extent_state, rb_node);
		if (other->start == state->end + 1 &&
		    other->state == state->state) {
			if (tree->private_data &&
			    is_data_inode(tree->private_data))
				btrfs_merge_delalloc_extent(tree->private_data,
							    state, other);
			state->end = other->end;
			rb_erase(&other->rb_node, &tree->state);
			RB_CLEAR_NODE(&other->rb_node);
			free_extent_state(other);
		}
	}
}

static void set_state_bits(struct extent_io_tree *tree,
			   struct extent_state *state, u32 *bits,
			   struct extent_changeset *changeset);

/*
 * insert an extent_state struct into the tree.  'bits' are set on the
 * struct before it is inserted.
 *
 * This may return -EEXIST if the extent is already there, in which case the
 * state struct is freed.
 *
 * The tree lock is not taken internally.  This is a utility function and
 * probably isn't what you want to call (see set/clear_extent_bit).
 */
static int insert_state(struct extent_io_tree *tree,
			struct extent_state *state, u64 start, u64 end,
			struct rb_node ***p,
			struct rb_node **parent,
			u32 *bits, struct extent_changeset *changeset)
{
	struct rb_node *node;

	if (end < start) {
		btrfs_err(tree->fs_info,
			"insert state: end < start %llu %llu", end, start);
		WARN_ON(1);
	}
	state->start = start;
	state->end = end;

	set_state_bits(tree, state, bits, changeset);

	node = tree_insert(&tree->state, NULL, end, &state->rb_node, p, parent);
	if (node) {
		struct extent_state *found;
		found = rb_entry(node, struct extent_state, rb_node);
		btrfs_err(tree->fs_info,
		       "found node %llu %llu on insert of %llu %llu",
		       found->start, found->end, start, end);
		return -EEXIST;
	}
	merge_state(tree, state);
	return 0;
}

/*
 * split a given extent state struct in two, inserting the preallocated
 * struct 'prealloc' as the newly created second half.  'split' indicates an
 * offset inside 'orig' where it should be split.
 *
 * Before calling,
 * the tree has 'orig' at [orig->start, orig->end].  After calling, there
 * are two extent state structs in the tree:
 * prealloc: [orig->start, split - 1]
 * orig: [ split, orig->end ]
 *
 * The tree locks are not taken by this function. They need to be held
 * by the caller.
 */
static int split_state(struct extent_io_tree *tree, struct extent_state *orig,
		       struct extent_state *prealloc, u64 split)
{
	struct rb_node *node;

	if (tree->private_data && is_data_inode(tree->private_data))
		btrfs_split_delalloc_extent(tree->private_data, orig, split);

	prealloc->start = orig->start;
	prealloc->end = split - 1;
	prealloc->state = orig->state;
	orig->start = split;

	node = tree_insert(&tree->state, &orig->rb_node, prealloc->end,
			   &prealloc->rb_node, NULL, NULL);
	if (node) {
		free_extent_state(prealloc);
		return -EEXIST;
	}
	return 0;
}

static struct extent_state *next_state(struct extent_state *state)
{
	struct rb_node *next = rb_next(&state->rb_node);
	if (next)
		return rb_entry(next, struct extent_state, rb_node);
	else
		return NULL;
}

/*
 * utility function to clear some bits in an extent state struct.
 * it will optionally wake up anyone waiting on this state (wake == 1).
 *
 * If no bits are set on the state struct after clearing things, the
 * struct is freed and removed from the tree
 */
static struct extent_state *clear_state_bit(struct extent_io_tree *tree,
					    struct extent_state *state,
					    u32 *bits, int wake,
					    struct extent_changeset *changeset)
{
	struct extent_state *next;
	u32 bits_to_clear = *bits & ~EXTENT_CTLBITS;
	int ret;

	if ((bits_to_clear & EXTENT_DIRTY) && (state->state & EXTENT_DIRTY)) {
		u64 range = state->end - state->start + 1;
		WARN_ON(range > tree->dirty_bytes);
		tree->dirty_bytes -= range;
	}

	if (tree->private_data && is_data_inode(tree->private_data))
		btrfs_clear_delalloc_extent(tree->private_data, state, bits);

	ret = add_extent_changeset(state, bits_to_clear, changeset, 0);
	BUG_ON(ret < 0);
	state->state &= ~bits_to_clear;
	if (wake)
		wake_up(&state->wq);
	if (state->state == 0) {
		next = next_state(state);
		if (extent_state_in_tree(state)) {
			rb_erase(&state->rb_node, &tree->state);
			RB_CLEAR_NODE(&state->rb_node);
			free_extent_state(state);
		} else {
			WARN_ON(1);
		}
	} else {
		merge_state(tree, state);
		next = next_state(state);
	}
	return next;
}

static struct extent_state *
alloc_extent_state_atomic(struct extent_state *prealloc)
{
	if (!prealloc)
		prealloc = alloc_extent_state(GFP_ATOMIC);

	return prealloc;
}

static void extent_io_tree_panic(struct extent_io_tree *tree, int err)
{
	btrfs_panic(tree->fs_info, err,
	"locking error: extent tree was modified by another thread while locked");
}

/*
 * clear some bits on a range in the tree.  This may require splitting
 * or inserting elements in the tree, so the gfp mask is used to
 * indicate which allocations or sleeping are allowed.
 *
 * pass 'wake' == 1 to kick any sleepers, and 'delete' == 1 to remove
 * the given range from the tree regardless of state (ie for truncate).
 *
 * the range [start, end] is inclusive.
 *
 * This takes the tree lock, and returns 0 on success and < 0 on error.
 */
int __clear_extent_bit(struct extent_io_tree *tree, u64 start, u64 end,
		       u32 bits, int wake, int delete,
		       struct extent_state **cached_state,
		       gfp_t mask, struct extent_changeset *changeset)
{
	struct extent_state *state;
	struct extent_state *cached;
	struct extent_state *prealloc = NULL;
	struct rb_node *node;
	u64 last_end;
	int err;
	int clear = 0;

	btrfs_debug_check_extent_io_range(tree, start, end);
	trace_btrfs_clear_extent_bit(tree, start, end - start + 1, bits);

	if (bits & EXTENT_DELALLOC)
		bits |= EXTENT_NORESERVE;

	if (delete)
		bits |= ~EXTENT_CTLBITS;

	if (bits & (EXTENT_LOCKED | EXTENT_BOUNDARY))
		clear = 1;
again:
	if (!prealloc && gfpflags_allow_blocking(mask)) {
		/*
		 * Don't care for allocation failure here because we might end
		 * up not needing the pre-allocated extent state at all, which
		 * is the case if we only have in the tree extent states that
		 * cover our input range and don't cover too any other range.
		 * If we end up needing a new extent state we allocate it later.
		 */
		prealloc = alloc_extent_state(mask);
	}

	spin_lock(&tree->lock);
	if (cached_state) {
		cached = *cached_state;

		if (clear) {
			*cached_state = NULL;
			cached_state = NULL;
		}

		if (cached && extent_state_in_tree(cached) &&
		    cached->start <= start && cached->end > start) {
			if (clear)
				refcount_dec(&cached->refs);
			state = cached;
			goto hit_next;
		}
		if (clear)
			free_extent_state(cached);
	}
	/*
	 * this search will find the extents that end after
	 * our range starts
	 */
	node = tree_search(tree, start);
	if (!node)
		goto out;
	state = rb_entry(node, struct extent_state, rb_node);
hit_next:
	if (state->start > end)
		goto out;
	WARN_ON(state->end < start);
	last_end = state->end;

	/* the state doesn't have the wanted bits, go ahead */
	if (!(state->state & bits)) {
		state = next_state(state);
		goto next;
	}

	/*
	 *     | ---- desired range ---- |
	 *  | state | or
	 *  | ------------- state -------------- |
	 *
	 * We need to split the extent we found, and may flip
	 * bits on second half.
	 *
	 * If the extent we found extends past our range, we
	 * just split and search again.  It'll get split again
	 * the next time though.
	 *
	 * If the extent we found is inside our range, we clear
	 * the desired bit on it.
	 */

	if (state->start < start) {
		prealloc = alloc_extent_state_atomic(prealloc);
		BUG_ON(!prealloc);
		err = split_state(tree, state, prealloc, start);
		if (err)
			extent_io_tree_panic(tree, err);

		prealloc = NULL;
		if (err)
			goto out;
		if (state->end <= end) {
			state = clear_state_bit(tree, state, &bits, wake,
						changeset);
			goto next;
		}
		goto search_again;
	}
	/*
	 * | ---- desired range ---- |
	 *                        | state |
	 * We need to split the extent, and clear the bit
	 * on the first half
	 */
	if (state->start <= end && state->end > end) {
		prealloc = alloc_extent_state_atomic(prealloc);
		BUG_ON(!prealloc);
		err = split_state(tree, state, prealloc, end + 1);
		if (err)
			extent_io_tree_panic(tree, err);

		if (wake)
			wake_up(&state->wq);

		clear_state_bit(tree, prealloc, &bits, wake, changeset);

		prealloc = NULL;
		goto out;
	}

	state = clear_state_bit(tree, state, &bits, wake, changeset);
next:
	if (last_end == (u64)-1)
		goto out;
	start = last_end + 1;
	if (start <= end && state && !need_resched())
		goto hit_next;

search_again:
	if (start > end)
		goto out;
	spin_unlock(&tree->lock);
	if (gfpflags_allow_blocking(mask))
		cond_resched();
	goto again;

out:
	spin_unlock(&tree->lock);
	if (prealloc)
		free_extent_state(prealloc);

	return 0;

}

static void wait_on_state(struct extent_io_tree *tree,
			  struct extent_state *state)
		__releases(tree->lock)
		__acquires(tree->lock)
{
	DEFINE_WAIT(wait);
	prepare_to_wait(&state->wq, &wait, TASK_UNINTERRUPTIBLE);
	spin_unlock(&tree->lock);
	schedule();
	spin_lock(&tree->lock);
	finish_wait(&state->wq, &wait);
}

/*
 * waits for one or more bits to clear on a range in the state tree.
 * The range [start, end] is inclusive.
 * The tree lock is taken by this function
 */
static void wait_extent_bit(struct extent_io_tree *tree, u64 start, u64 end,
			    u32 bits)
{
	struct extent_state *state;
	struct rb_node *node;

	btrfs_debug_check_extent_io_range(tree, start, end);

	spin_lock(&tree->lock);
again:
	while (1) {
		/*
		 * this search will find all the extents that end after
		 * our range starts
		 */
		node = tree_search(tree, start);
process_node:
		if (!node)
			break;

		state = rb_entry(node, struct extent_state, rb_node);

		if (state->start > end)
			goto out;

		if (state->state & bits) {
			start = state->start;
			refcount_inc(&state->refs);
			wait_on_state(tree, state);
			free_extent_state(state);
			goto again;
		}
		start = state->end + 1;

		if (start > end)
			break;

		if (!cond_resched_lock(&tree->lock)) {
			node = rb_next(node);
			goto process_node;
		}
	}
out:
	spin_unlock(&tree->lock);
}

static void set_state_bits(struct extent_io_tree *tree,
			   struct extent_state *state,
			   u32 *bits, struct extent_changeset *changeset)
{
	u32 bits_to_set = *bits & ~EXTENT_CTLBITS;
	int ret;

	if (tree->private_data && is_data_inode(tree->private_data))
		btrfs_set_delalloc_extent(tree->private_data, state, bits);

	if ((bits_to_set & EXTENT_DIRTY) && !(state->state & EXTENT_DIRTY)) {
		u64 range = state->end - state->start + 1;
		tree->dirty_bytes += range;
	}
	ret = add_extent_changeset(state, bits_to_set, changeset, 1);
	BUG_ON(ret < 0);
	state->state |= bits_to_set;
}

static void cache_state_if_flags(struct extent_state *state,
				 struct extent_state **cached_ptr,
				 unsigned flags)
{
	if (cached_ptr && !(*cached_ptr)) {
		if (!flags || (state->state & flags)) {
			*cached_ptr = state;
			refcount_inc(&state->refs);
		}
	}
}

static void cache_state(struct extent_state *state,
			struct extent_state **cached_ptr)
{
	return cache_state_if_flags(state, cached_ptr,
				    EXTENT_LOCKED | EXTENT_BOUNDARY);
}

/*
 * set some bits on a range in the tree.  This may require allocations or
 * sleeping, so the gfp mask is used to indicate what is allowed.
 *
 * If any of the exclusive bits are set, this will fail with -EEXIST if some
 * part of the range already has the desired bits set.  The start of the
 * existing range is returned in failed_start in this case.
 *
 * [start, end] is inclusive This takes the tree lock.
 */
int set_extent_bit(struct extent_io_tree *tree, u64 start, u64 end, u32 bits,
		   u32 exclusive_bits, u64 *failed_start,
		   struct extent_state **cached_state, gfp_t mask,
		   struct extent_changeset *changeset)
{
	struct extent_state *state;
	struct extent_state *prealloc = NULL;
	struct rb_node *node;
	struct rb_node **p;
	struct rb_node *parent;
	int err = 0;
	u64 last_start;
	u64 last_end;

	btrfs_debug_check_extent_io_range(tree, start, end);
	trace_btrfs_set_extent_bit(tree, start, end - start + 1, bits);

	if (exclusive_bits)
		ASSERT(failed_start);
	else
		ASSERT(failed_start == NULL);
again:
	if (!prealloc && gfpflags_allow_blocking(mask)) {
		/*
		 * Don't care for allocation failure here because we might end
		 * up not needing the pre-allocated extent state at all, which
		 * is the case if we only have in the tree extent states that
		 * cover our input range and don't cover too any other range.
		 * If we end up needing a new extent state we allocate it later.
		 */
		prealloc = alloc_extent_state(mask);
	}

	spin_lock(&tree->lock);
	if (cached_state && *cached_state) {
		state = *cached_state;
		if (state->start <= start && state->end > start &&
		    extent_state_in_tree(state)) {
			node = &state->rb_node;
			goto hit_next;
		}
	}
	/*
	 * this search will find all the extents that end after
	 * our range starts.
	 */
	node = tree_search_for_insert(tree, start, &p, &parent);
	if (!node) {
		prealloc = alloc_extent_state_atomic(prealloc);
		BUG_ON(!prealloc);
		err = insert_state(tree, prealloc, start, end,
				   &p, &parent, &bits, changeset);
		if (err)
			extent_io_tree_panic(tree, err);

		cache_state(prealloc, cached_state);
		prealloc = NULL;
		goto out;
	}
	state = rb_entry(node, struct extent_state, rb_node);
hit_next:
	last_start = state->start;
	last_end = state->end;

	/*
	 * | ---- desired range ---- |
	 * | state |
	 *
	 * Just lock what we found and keep going
	 */
	if (state->start == start && state->end <= end) {
		if (state->state & exclusive_bits) {
			*failed_start = state->start;
			err = -EEXIST;
			goto out;
		}

		set_state_bits(tree, state, &bits, changeset);
		cache_state(state, cached_state);
		merge_state(tree, state);
		if (last_end == (u64)-1)
			goto out;
		start = last_end + 1;
		state = next_state(state);
		if (start < end && state && state->start == start &&
		    !need_resched())
			goto hit_next;
		goto search_again;
	}

	/*
	 *     | ---- desired range ---- |
	 * | state |
	 *   or
	 * | ------------- state -------------- |
	 *
	 * We need to split the extent we found, and may flip bits on
	 * second half.
	 *
	 * If the extent we found extends past our
	 * range, we just split and search again.  It'll get split
	 * again the next time though.
	 *
	 * If the extent we found is inside our range, we set the
	 * desired bit on it.
	 */
	if (state->start < start) {
		if (state->state & exclusive_bits) {
			*failed_start = start;
			err = -EEXIST;
			goto out;
		}

		/*
		 * If this extent already has all the bits we want set, then
		 * skip it, not necessary to split it or do anything with it.
		 */
		if ((state->state & bits) == bits) {
			start = state->end + 1;
			cache_state(state, cached_state);
			goto search_again;
		}

		prealloc = alloc_extent_state_atomic(prealloc);
		BUG_ON(!prealloc);
		err = split_state(tree, state, prealloc, start);
		if (err)
			extent_io_tree_panic(tree, err);

		prealloc = NULL;
		if (err)
			goto out;
		if (state->end <= end) {
			set_state_bits(tree, state, &bits, changeset);
			cache_state(state, cached_state);
			merge_state(tree, state);
			if (last_end == (u64)-1)
				goto out;
			start = last_end + 1;
			state = next_state(state);
			if (start < end && state && state->start == start &&
			    !need_resched())
				goto hit_next;
		}
		goto search_again;
	}
	/*
	 * | ---- desired range ---- |
	 *     | state | or               | state |
	 *
	 * There's a hole, we need to insert something in it and
	 * ignore the extent we found.
	 */
	if (state->start > start) {
		u64 this_end;
		if (end < last_start)
			this_end = end;
		else
			this_end = last_start - 1;

		prealloc = alloc_extent_state_atomic(prealloc);
		BUG_ON(!prealloc);

		/*
		 * Avoid to free 'prealloc' if it can be merged with
		 * the later extent.
		 */
		err = insert_state(tree, prealloc, start, this_end,
				   NULL, NULL, &bits, changeset);
		if (err)
			extent_io_tree_panic(tree, err);

		cache_state(prealloc, cached_state);
		prealloc = NULL;
		start = this_end + 1;
		goto search_again;
	}
	/*
	 * | ---- desired range ---- |
	 *                        | state |
	 * We need to split the extent, and set the bit
	 * on the first half
	 */
	if (state->start <= end && state->end > end) {
		if (state->state & exclusive_bits) {
			*failed_start = start;
			err = -EEXIST;
			goto out;
		}

		prealloc = alloc_extent_state_atomic(prealloc);
		BUG_ON(!prealloc);
		err = split_state(tree, state, prealloc, end + 1);
		if (err)
			extent_io_tree_panic(tree, err);

		set_state_bits(tree, prealloc, &bits, changeset);
		cache_state(prealloc, cached_state);
		merge_state(tree, prealloc);
		prealloc = NULL;
		goto out;
	}

search_again:
	if (start > end)
		goto out;
	spin_unlock(&tree->lock);
	if (gfpflags_allow_blocking(mask))
		cond_resched();
	goto again;

out:
	spin_unlock(&tree->lock);
	if (prealloc)
		free_extent_state(prealloc);

	return err;

}

/**
 * convert_extent_bit - convert all bits in a given range from one bit to
 * 			another
 * @tree:	the io tree to search
 * @start:	the start offset in bytes
 * @end:	the end offset in bytes (inclusive)
 * @bits:	the bits to set in this range
 * @clear_bits:	the bits to clear in this range
 * @cached_state:	state that we're going to cache
 *
 * This will go through and set bits for the given range.  If any states exist
 * already in this range they are set with the given bit and cleared of the
 * clear_bits.  This is only meant to be used by things that are mergeable, ie
 * converting from say DELALLOC to DIRTY.  This is not meant to be used with
 * boundary bits like LOCK.
 *
 * All allocations are done with GFP_NOFS.
 */
int convert_extent_bit(struct extent_io_tree *tree, u64 start, u64 end,
		       u32 bits, u32 clear_bits,
		       struct extent_state **cached_state)
{
	struct extent_state *state;
	struct extent_state *prealloc = NULL;
	struct rb_node *node;
	struct rb_node **p;
	struct rb_node *parent;
	int err = 0;
	u64 last_start;
	u64 last_end;
	bool first_iteration = true;

	btrfs_debug_check_extent_io_range(tree, start, end);
	trace_btrfs_convert_extent_bit(tree, start, end - start + 1, bits,
				       clear_bits);

again:
	if (!prealloc) {
		/*
		 * Best effort, don't worry if extent state allocation fails
		 * here for the first iteration. We might have a cached state
		 * that matches exactly the target range, in which case no
		 * extent state allocations are needed. We'll only know this
		 * after locking the tree.
		 */
		prealloc = alloc_extent_state(GFP_NOFS);
		if (!prealloc && !first_iteration)
			return -ENOMEM;
	}

	spin_lock(&tree->lock);
	if (cached_state && *cached_state) {
		state = *cached_state;
		if (state->start <= start && state->end > start &&
		    extent_state_in_tree(state)) {
			node = &state->rb_node;
			goto hit_next;
		}
	}

	/*
	 * this search will find all the extents that end after
	 * our range starts.
	 */
	node = tree_search_for_insert(tree, start, &p, &parent);
	if (!node) {
		prealloc = alloc_extent_state_atomic(prealloc);
		if (!prealloc) {
			err = -ENOMEM;
			goto out;
		}
		err = insert_state(tree, prealloc, start, end,
				   &p, &parent, &bits, NULL);
		if (err)
			extent_io_tree_panic(tree, err);
		cache_state(prealloc, cached_state);
		prealloc = NULL;
		goto out;
	}
	state = rb_entry(node, struct extent_state, rb_node);
hit_next:
	last_start = state->start;
	last_end = state->end;

	/*
	 * | ---- desired range ---- |
	 * | state |
	 *
	 * Just lock what we found and keep going
	 */
	if (state->start == start && state->end <= end) {
		set_state_bits(tree, state, &bits, NULL);
		cache_state(state, cached_state);
		state = clear_state_bit(tree, state, &clear_bits, 0, NULL);
		if (last_end == (u64)-1)
			goto out;
		start = last_end + 1;
		if (start < end && state && state->start == start &&
		    !need_resched())
			goto hit_next;
		goto search_again;
	}

	/*
	 *     | ---- desired range ---- |
	 * | state |
	 *   or
	 * | ------------- state -------------- |
	 *
	 * We need to split the extent we found, and may flip bits on
	 * second half.
	 *
	 * If the extent we found extends past our
	 * range, we just split and search again.  It'll get split
	 * again the next time though.
	 *
	 * If the extent we found is inside our range, we set the
	 * desired bit on it.
	 */
	if (state->start < start) {
		prealloc = alloc_extent_state_atomic(prealloc);
		if (!prealloc) {
			err = -ENOMEM;
			goto out;
		}
		err = split_state(tree, state, prealloc, start);
		if (err)
			extent_io_tree_panic(tree, err);
		prealloc = NULL;
		if (err)
			goto out;
		if (state->end <= end) {
			set_state_bits(tree, state, &bits, NULL);
			cache_state(state, cached_state);
			state = clear_state_bit(tree, state, &clear_bits, 0,
						NULL);
			if (last_end == (u64)-1)
				goto out;
			start = last_end + 1;
			if (start < end && state && state->start == start &&
			    !need_resched())
				goto hit_next;
		}
		goto search_again;
	}
	/*
	 * | ---- desired range ---- |
	 *     | state | or               | state |
	 *
	 * There's a hole, we need to insert something in it and
	 * ignore the extent we found.
	 */
	if (state->start > start) {
		u64 this_end;
		if (end < last_start)
			this_end = end;
		else
			this_end = last_start - 1;

		prealloc = alloc_extent_state_atomic(prealloc);
		if (!prealloc) {
			err = -ENOMEM;
			goto out;
		}

		/*
		 * Avoid to free 'prealloc' if it can be merged with
		 * the later extent.
		 */
		err = insert_state(tree, prealloc, start, this_end,
				   NULL, NULL, &bits, NULL);
		if (err)
			extent_io_tree_panic(tree, err);
		cache_state(prealloc, cached_state);
		prealloc = NULL;
		start = this_end + 1;
		goto search_again;
	}
	/*
	 * | ---- desired range ---- |
	 *                        | state |
	 * We need to split the extent, and set the bit
	 * on the first half
	 */
	if (state->start <= end && state->end > end) {
		prealloc = alloc_extent_state_atomic(prealloc);
		if (!prealloc) {
			err = -ENOMEM;
			goto out;
		}

		err = split_state(tree, state, prealloc, end + 1);
		if (err)
			extent_io_tree_panic(tree, err);

		set_state_bits(tree, prealloc, &bits, NULL);
		cache_state(prealloc, cached_state);
		clear_state_bit(tree, prealloc, &clear_bits, 0, NULL);
		prealloc = NULL;
		goto out;
	}

search_again:
	if (start > end)
		goto out;
	spin_unlock(&tree->lock);
	cond_resched();
	first_iteration = false;
	goto again;

out:
	spin_unlock(&tree->lock);
	if (prealloc)
		free_extent_state(prealloc);

	return err;
}

/* wrappers around set/clear extent bit */
int set_record_extent_bits(struct extent_io_tree *tree, u64 start, u64 end,
			   u32 bits, struct extent_changeset *changeset)
{
	/*
	 * We don't support EXTENT_LOCKED yet, as current changeset will
	 * record any bits changed, so for EXTENT_LOCKED case, it will
	 * either fail with -EEXIST or changeset will record the whole
	 * range.
	 */
	BUG_ON(bits & EXTENT_LOCKED);

	return set_extent_bit(tree, start, end, bits, 0, NULL, NULL, GFP_NOFS,
			      changeset);
}

int set_extent_bits_nowait(struct extent_io_tree *tree, u64 start, u64 end,
			   u32 bits)
{
	return set_extent_bit(tree, start, end, bits, 0, NULL, NULL,
			      GFP_NOWAIT, NULL);
}

int clear_extent_bit(struct extent_io_tree *tree, u64 start, u64 end,
		     u32 bits, int wake, int delete,
		     struct extent_state **cached)
{
	return __clear_extent_bit(tree, start, end, bits, wake, delete,
				  cached, GFP_NOFS, NULL);
}

int clear_record_extent_bits(struct extent_io_tree *tree, u64 start, u64 end,
		u32 bits, struct extent_changeset *changeset)
{
	/*
	 * Don't support EXTENT_LOCKED case, same reason as
	 * set_record_extent_bits().
	 */
	BUG_ON(bits & EXTENT_LOCKED);

	return __clear_extent_bit(tree, start, end, bits, 0, 0, NULL, GFP_NOFS,
				  changeset);
}

/*
 * either insert or lock state struct between start and end use mask to tell
 * us if waiting is desired.
 */
int lock_extent_bits(struct extent_io_tree *tree, u64 start, u64 end,
		     struct extent_state **cached_state)
{
	int err;
	u64 failed_start;

	while (1) {
		err = set_extent_bit(tree, start, end, EXTENT_LOCKED,
				     EXTENT_LOCKED, &failed_start,
				     cached_state, GFP_NOFS, NULL);
		if (err == -EEXIST) {
			wait_extent_bit(tree, failed_start, end, EXTENT_LOCKED);
			start = failed_start;
		} else
			break;
		WARN_ON(start > end);
	}
	return err;
}

int try_lock_extent(struct extent_io_tree *tree, u64 start, u64 end)
{
	int err;
	u64 failed_start;

	err = set_extent_bit(tree, start, end, EXTENT_LOCKED, EXTENT_LOCKED,
			     &failed_start, NULL, GFP_NOFS, NULL);
	if (err == -EEXIST) {
		if (failed_start > start)
			clear_extent_bit(tree, start, failed_start - 1,
					 EXTENT_LOCKED, 1, 0, NULL);
		return 0;
	}
	return 1;
}

void extent_range_clear_dirty_for_io(struct inode *inode, u64 start, u64 end)
{
	unsigned long index = start >> PAGE_SHIFT;
	unsigned long end_index = end >> PAGE_SHIFT;
	struct page *page;

	while (index <= end_index) {
		page = find_get_page(inode->i_mapping, index);
		BUG_ON(!page); /* Pages should be in the extent_io_tree */
		clear_page_dirty_for_io(page);
		put_page(page);
		index++;
	}
}

void extent_range_redirty_for_io(struct inode *inode, u64 start, u64 end)
{
	unsigned long index = start >> PAGE_SHIFT;
	unsigned long end_index = end >> PAGE_SHIFT;
	struct page *page;

	while (index <= end_index) {
		page = find_get_page(inode->i_mapping, index);
		BUG_ON(!page); /* Pages should be in the extent_io_tree */
		__set_page_dirty_nobuffers(page);
		account_page_redirty(page);
		put_page(page);
		index++;
	}
}

/* find the first state struct with 'bits' set after 'start', and
 * return it.  tree->lock must be held.  NULL will returned if
 * nothing was found after 'start'
 */
static struct extent_state *
find_first_extent_bit_state(struct extent_io_tree *tree, u64 start, u32 bits)
{
	struct rb_node *node;
	struct extent_state *state;

	/*
	 * this search will find all the extents that end after
	 * our range starts.
	 */
	node = tree_search(tree, start);
	if (!node)
		goto out;

	while (1) {
		state = rb_entry(node, struct extent_state, rb_node);
		if (state->end >= start && (state->state & bits))
			return state;

		node = rb_next(node);
		if (!node)
			break;
	}
out:
	return NULL;
}

/*
 * Find the first offset in the io tree with one or more @bits set.
<<<<<<< HEAD
 *
 * Note: If there are multiple bits set in @bits, any of them will match.
 *
=======
 *
 * Note: If there are multiple bits set in @bits, any of them will match.
 *
>>>>>>> c93199e9
 * Return 0 if we find something, and update @start_ret and @end_ret.
 * Return 1 if we found nothing.
 */
int find_first_extent_bit(struct extent_io_tree *tree, u64 start,
			  u64 *start_ret, u64 *end_ret, u32 bits,
			  struct extent_state **cached_state)
{
	struct extent_state *state;
	int ret = 1;

	spin_lock(&tree->lock);
	if (cached_state && *cached_state) {
		state = *cached_state;
		if (state->end == start - 1 && extent_state_in_tree(state)) {
			while ((state = next_state(state)) != NULL) {
				if (state->state & bits)
					goto got_it;
			}
			free_extent_state(*cached_state);
			*cached_state = NULL;
			goto out;
		}
		free_extent_state(*cached_state);
		*cached_state = NULL;
	}

	state = find_first_extent_bit_state(tree, start, bits);
got_it:
	if (state) {
		cache_state_if_flags(state, cached_state, 0);
		*start_ret = state->start;
		*end_ret = state->end;
		ret = 0;
	}
out:
	spin_unlock(&tree->lock);
	return ret;
}

/**
 * find_contiguous_extent_bit: find a contiguous area of bits
 * @tree - io tree to check
 * @start - offset to start the search from
 * @start_ret - the first offset we found with the bits set
 * @end_ret - the final contiguous range of the bits that were set
 * @bits - bits to look for
 *
 * set_extent_bit and clear_extent_bit can temporarily split contiguous ranges
 * to set bits appropriately, and then merge them again.  During this time it
 * will drop the tree->lock, so use this helper if you want to find the actual
 * contiguous area for given bits.  We will search to the first bit we find, and
 * then walk down the tree until we find a non-contiguous area.  The area
 * returned will be the full contiguous area with the bits set.
 */
int find_contiguous_extent_bit(struct extent_io_tree *tree, u64 start,
			       u64 *start_ret, u64 *end_ret, u32 bits)
{
	struct extent_state *state;
	int ret = 1;

	spin_lock(&tree->lock);
	state = find_first_extent_bit_state(tree, start, bits);
	if (state) {
		*start_ret = state->start;
		*end_ret = state->end;
		while ((state = next_state(state)) != NULL) {
			if (state->start > (*end_ret + 1))
				break;
			*end_ret = state->end;
		}
		ret = 0;
	}
	spin_unlock(&tree->lock);
	return ret;
}

/**
 * find_first_clear_extent_bit - find the first range that has @bits not set.
 * This range could start before @start.
 *
 * @tree - the tree to search
 * @start - the offset at/after which the found extent should start
 * @start_ret - records the beginning of the range
 * @end_ret - records the end of the range (inclusive)
 * @bits - the set of bits which must be unset
 *
 * Since unallocated range is also considered one which doesn't have the bits
 * set it's possible that @end_ret contains -1, this happens in case the range
 * spans (last_range_end, end of device]. In this case it's up to the caller to
 * trim @end_ret to the appropriate size.
 */
void find_first_clear_extent_bit(struct extent_io_tree *tree, u64 start,
				 u64 *start_ret, u64 *end_ret, u32 bits)
{
	struct extent_state *state;
	struct rb_node *node, *prev = NULL, *next;

	spin_lock(&tree->lock);

	/* Find first extent with bits cleared */
	while (1) {
		node = __etree_search(tree, start, &next, &prev, NULL, NULL);
		if (!node && !next && !prev) {
			/*
			 * Tree is completely empty, send full range and let
			 * caller deal with it
			 */
			*start_ret = 0;
			*end_ret = -1;
			goto out;
		} else if (!node && !next) {
			/*
			 * We are past the last allocated chunk, set start at
			 * the end of the last extent.
			 */
			state = rb_entry(prev, struct extent_state, rb_node);
			*start_ret = state->end + 1;
			*end_ret = -1;
			goto out;
		} else if (!node) {
			node = next;
		}
		/*
		 * At this point 'node' either contains 'start' or start is
		 * before 'node'
		 */
		state = rb_entry(node, struct extent_state, rb_node);

		if (in_range(start, state->start, state->end - state->start + 1)) {
			if (state->state & bits) {
				/*
				 * |--range with bits sets--|
				 *    |
				 *    start
				 */
				start = state->end + 1;
			} else {
				/*
				 * 'start' falls within a range that doesn't
				 * have the bits set, so take its start as
				 * the beginning of the desired range
				 *
				 * |--range with bits cleared----|
				 *      |
				 *      start
				 */
				*start_ret = state->start;
				break;
			}
		} else {
			/*
			 * |---prev range---|---hole/unset---|---node range---|
			 *                          |
			 *                        start
			 *
			 *                        or
			 *
			 * |---hole/unset--||--first node--|
			 * 0   |
			 *    start
			 */
			if (prev) {
				state = rb_entry(prev, struct extent_state,
						 rb_node);
				*start_ret = state->end + 1;
			} else {
				*start_ret = 0;
			}
			break;
		}
	}

	/*
	 * Find the longest stretch from start until an entry which has the
	 * bits set
	 */
	while (1) {
		state = rb_entry(node, struct extent_state, rb_node);
		if (state->end >= start && !(state->state & bits)) {
			*end_ret = state->end;
		} else {
			*end_ret = state->start - 1;
			break;
		}

		node = rb_next(node);
		if (!node)
			break;
	}
out:
	spin_unlock(&tree->lock);
}

/*
 * find a contiguous range of bytes in the file marked as delalloc, not
 * more than 'max_bytes'.  start and end are used to return the range,
 *
 * true is returned if we find something, false if nothing was in the tree
 */
bool btrfs_find_delalloc_range(struct extent_io_tree *tree, u64 *start,
			       u64 *end, u64 max_bytes,
			       struct extent_state **cached_state)
{
	struct rb_node *node;
	struct extent_state *state;
	u64 cur_start = *start;
	bool found = false;
	u64 total_bytes = 0;

	spin_lock(&tree->lock);

	/*
	 * this search will find all the extents that end after
	 * our range starts.
	 */
	node = tree_search(tree, cur_start);
	if (!node) {
		*end = (u64)-1;
		goto out;
	}

	while (1) {
		state = rb_entry(node, struct extent_state, rb_node);
		if (found && (state->start != cur_start ||
			      (state->state & EXTENT_BOUNDARY))) {
			goto out;
		}
		if (!(state->state & EXTENT_DELALLOC)) {
			if (!found)
				*end = state->end;
			goto out;
		}
		if (!found) {
			*start = state->start;
			*cached_state = state;
			refcount_inc(&state->refs);
		}
		found = true;
		*end = state->end;
		cur_start = state->end + 1;
		node = rb_next(node);
		total_bytes += state->end - state->start + 1;
		if (total_bytes >= max_bytes)
			break;
		if (!node)
			break;
	}
out:
	spin_unlock(&tree->lock);
	return found;
}

static int __process_pages_contig(struct address_space *mapping,
				  struct page *locked_page,
				  pgoff_t start_index, pgoff_t end_index,
				  unsigned long page_ops, pgoff_t *index_ret);

static noinline void __unlock_for_delalloc(struct inode *inode,
					   struct page *locked_page,
					   u64 start, u64 end)
{
	unsigned long index = start >> PAGE_SHIFT;
	unsigned long end_index = end >> PAGE_SHIFT;

	ASSERT(locked_page);
	if (index == locked_page->index && end_index == index)
		return;

	__process_pages_contig(inode->i_mapping, locked_page, index, end_index,
			       PAGE_UNLOCK, NULL);
}

static noinline int lock_delalloc_pages(struct inode *inode,
					struct page *locked_page,
					u64 delalloc_start,
					u64 delalloc_end)
{
	unsigned long index = delalloc_start >> PAGE_SHIFT;
	unsigned long index_ret = index;
	unsigned long end_index = delalloc_end >> PAGE_SHIFT;
	int ret;

	ASSERT(locked_page);
	if (index == locked_page->index && index == end_index)
		return 0;

	ret = __process_pages_contig(inode->i_mapping, locked_page, index,
				     end_index, PAGE_LOCK, &index_ret);
	if (ret == -EAGAIN)
		__unlock_for_delalloc(inode, locked_page, delalloc_start,
				      (u64)index_ret << PAGE_SHIFT);
	return ret;
}

/*
 * Find and lock a contiguous range of bytes in the file marked as delalloc, no
 * more than @max_bytes.  @Start and @end are used to return the range,
 *
 * Return: true if we find something
 *         false if nothing was in the tree
 */
EXPORT_FOR_TESTS
noinline_for_stack bool find_lock_delalloc_range(struct inode *inode,
				    struct page *locked_page, u64 *start,
				    u64 *end)
{
	struct extent_io_tree *tree = &BTRFS_I(inode)->io_tree;
	u64 max_bytes = BTRFS_MAX_EXTENT_SIZE;
	u64 delalloc_start;
	u64 delalloc_end;
	bool found;
	struct extent_state *cached_state = NULL;
	int ret;
	int loops = 0;

again:
	/* step one, find a bunch of delalloc bytes starting at start */
	delalloc_start = *start;
	delalloc_end = 0;
	found = btrfs_find_delalloc_range(tree, &delalloc_start, &delalloc_end,
					  max_bytes, &cached_state);
	if (!found || delalloc_end <= *start) {
		*start = delalloc_start;
		*end = delalloc_end;
		free_extent_state(cached_state);
		return false;
	}

	/*
	 * start comes from the offset of locked_page.  We have to lock
	 * pages in order, so we can't process delalloc bytes before
	 * locked_page
	 */
	if (delalloc_start < *start)
		delalloc_start = *start;

	/*
	 * make sure to limit the number of pages we try to lock down
	 */
	if (delalloc_end + 1 - delalloc_start > max_bytes)
		delalloc_end = delalloc_start + max_bytes - 1;

	/* step two, lock all the pages after the page that has start */
	ret = lock_delalloc_pages(inode, locked_page,
				  delalloc_start, delalloc_end);
	ASSERT(!ret || ret == -EAGAIN);
	if (ret == -EAGAIN) {
		/* some of the pages are gone, lets avoid looping by
		 * shortening the size of the delalloc range we're searching
		 */
		free_extent_state(cached_state);
		cached_state = NULL;
		if (!loops) {
			max_bytes = PAGE_SIZE;
			loops = 1;
			goto again;
		} else {
			found = false;
			goto out_failed;
		}
	}

	/* step three, lock the state bits for the whole range */
	lock_extent_bits(tree, delalloc_start, delalloc_end, &cached_state);

	/* then test to make sure it is all still delalloc */
	ret = test_range_bit(tree, delalloc_start, delalloc_end,
			     EXTENT_DELALLOC, 1, cached_state);
	if (!ret) {
		unlock_extent_cached(tree, delalloc_start, delalloc_end,
				     &cached_state);
		__unlock_for_delalloc(inode, locked_page,
			      delalloc_start, delalloc_end);
		cond_resched();
		goto again;
	}
	free_extent_state(cached_state);
	*start = delalloc_start;
	*end = delalloc_end;
out_failed:
	return found;
}

static int __process_pages_contig(struct address_space *mapping,
				  struct page *locked_page,
				  pgoff_t start_index, pgoff_t end_index,
				  unsigned long page_ops, pgoff_t *index_ret)
{
	unsigned long nr_pages = end_index - start_index + 1;
	unsigned long pages_processed = 0;
	pgoff_t index = start_index;
	struct page *pages[16];
	unsigned ret;
	int err = 0;
	int i;

	if (page_ops & PAGE_LOCK) {
		ASSERT(page_ops == PAGE_LOCK);
		ASSERT(index_ret && *index_ret == start_index);
	}

	if ((page_ops & PAGE_SET_ERROR) && nr_pages > 0)
		mapping_set_error(mapping, -EIO);

	while (nr_pages > 0) {
		ret = find_get_pages_contig(mapping, index,
				     min_t(unsigned long,
				     nr_pages, ARRAY_SIZE(pages)), pages);
		if (ret == 0) {
			/*
			 * Only if we're going to lock these pages,
			 * can we find nothing at @index.
			 */
			ASSERT(page_ops & PAGE_LOCK);
			err = -EAGAIN;
			goto out;
		}

		for (i = 0; i < ret; i++) {
			if (page_ops & PAGE_SET_PRIVATE2)
				SetPagePrivate2(pages[i]);

			if (locked_page && pages[i] == locked_page) {
				put_page(pages[i]);
				pages_processed++;
				continue;
			}
			if (page_ops & PAGE_CLEAR_DIRTY)
				clear_page_dirty_for_io(pages[i]);
			if (page_ops & PAGE_SET_WRITEBACK)
				set_page_writeback(pages[i]);
			if (page_ops & PAGE_SET_ERROR)
				SetPageError(pages[i]);
			if (page_ops & PAGE_END_WRITEBACK)
				end_page_writeback(pages[i]);
			if (page_ops & PAGE_UNLOCK)
				unlock_page(pages[i]);
			if (page_ops & PAGE_LOCK) {
				lock_page(pages[i]);
				if (!PageDirty(pages[i]) ||
				    pages[i]->mapping != mapping) {
					unlock_page(pages[i]);
					for (; i < ret; i++)
						put_page(pages[i]);
					err = -EAGAIN;
					goto out;
				}
			}
			put_page(pages[i]);
			pages_processed++;
		}
		nr_pages -= ret;
		index += ret;
		cond_resched();
	}
out:
	if (err && index_ret)
		*index_ret = start_index + pages_processed - 1;
	return err;
}

void extent_clear_unlock_delalloc(struct btrfs_inode *inode, u64 start, u64 end,
				  struct page *locked_page,
				  u32 clear_bits, unsigned long page_ops)
{
	clear_extent_bit(&inode->io_tree, start, end, clear_bits, 1, 0, NULL);

	__process_pages_contig(inode->vfs_inode.i_mapping, locked_page,
			       start >> PAGE_SHIFT, end >> PAGE_SHIFT,
			       page_ops, NULL);
}

/*
 * count the number of bytes in the tree that have a given bit(s)
 * set.  This can be fairly slow, except for EXTENT_DIRTY which is
 * cached.  The total number found is returned.
 */
u64 count_range_bits(struct extent_io_tree *tree,
		     u64 *start, u64 search_end, u64 max_bytes,
		     u32 bits, int contig)
{
	struct rb_node *node;
	struct extent_state *state;
	u64 cur_start = *start;
	u64 total_bytes = 0;
	u64 last = 0;
	int found = 0;

	if (WARN_ON(search_end <= cur_start))
		return 0;

	spin_lock(&tree->lock);
	if (cur_start == 0 && bits == EXTENT_DIRTY) {
		total_bytes = tree->dirty_bytes;
		goto out;
	}
	/*
	 * this search will find all the extents that end after
	 * our range starts.
	 */
	node = tree_search(tree, cur_start);
	if (!node)
		goto out;

	while (1) {
		state = rb_entry(node, struct extent_state, rb_node);
		if (state->start > search_end)
			break;
		if (contig && found && state->start > last + 1)
			break;
		if (state->end >= cur_start && (state->state & bits) == bits) {
			total_bytes += min(search_end, state->end) + 1 -
				       max(cur_start, state->start);
			if (total_bytes >= max_bytes)
				break;
			if (!found) {
				*start = max(cur_start, state->start);
				found = 1;
			}
			last = state->end;
		} else if (contig && found) {
			break;
		}
		node = rb_next(node);
		if (!node)
			break;
	}
out:
	spin_unlock(&tree->lock);
	return total_bytes;
}

/*
 * set the private field for a given byte offset in the tree.  If there isn't
 * an extent_state there already, this does nothing.
 */
int set_state_failrec(struct extent_io_tree *tree, u64 start,
		      struct io_failure_record *failrec)
{
	struct rb_node *node;
	struct extent_state *state;
	int ret = 0;

	spin_lock(&tree->lock);
	/*
	 * this search will find all the extents that end after
	 * our range starts.
	 */
	node = tree_search(tree, start);
	if (!node) {
		ret = -ENOENT;
		goto out;
	}
	state = rb_entry(node, struct extent_state, rb_node);
	if (state->start != start) {
		ret = -ENOENT;
		goto out;
	}
	state->failrec = failrec;
out:
	spin_unlock(&tree->lock);
	return ret;
}

struct io_failure_record *get_state_failrec(struct extent_io_tree *tree, u64 start)
{
	struct rb_node *node;
	struct extent_state *state;
	struct io_failure_record *failrec;

	spin_lock(&tree->lock);
	/*
	 * this search will find all the extents that end after
	 * our range starts.
	 */
	node = tree_search(tree, start);
	if (!node) {
		failrec = ERR_PTR(-ENOENT);
		goto out;
	}
	state = rb_entry(node, struct extent_state, rb_node);
	if (state->start != start) {
		failrec = ERR_PTR(-ENOENT);
		goto out;
	}

	failrec = state->failrec;
out:
	spin_unlock(&tree->lock);
	return failrec;
}

/*
 * searches a range in the state tree for a given mask.
 * If 'filled' == 1, this returns 1 only if every extent in the tree
 * has the bits set.  Otherwise, 1 is returned if any bit in the
 * range is found set.
 */
int test_range_bit(struct extent_io_tree *tree, u64 start, u64 end,
		   u32 bits, int filled, struct extent_state *cached)
{
	struct extent_state *state = NULL;
	struct rb_node *node;
	int bitset = 0;

	spin_lock(&tree->lock);
	if (cached && extent_state_in_tree(cached) && cached->start <= start &&
	    cached->end > start)
		node = &cached->rb_node;
	else
		node = tree_search(tree, start);
	while (node && start <= end) {
		state = rb_entry(node, struct extent_state, rb_node);

		if (filled && state->start > start) {
			bitset = 0;
			break;
		}

		if (state->start > end)
			break;

		if (state->state & bits) {
			bitset = 1;
			if (!filled)
				break;
		} else if (filled) {
			bitset = 0;
			break;
		}

		if (state->end == (u64)-1)
			break;

		start = state->end + 1;
		if (start > end)
			break;
		node = rb_next(node);
		if (!node) {
			if (filled)
				bitset = 0;
			break;
		}
	}
	spin_unlock(&tree->lock);
	return bitset;
}

/*
 * helper function to set a given page up to date if all the
 * extents in the tree for that page are up to date
 */
static void check_page_uptodate(struct extent_io_tree *tree, struct page *page)
{
	u64 start = page_offset(page);
	u64 end = start + PAGE_SIZE - 1;
	if (test_range_bit(tree, start, end, EXTENT_UPTODATE, 1, NULL))
		SetPageUptodate(page);
}

int free_io_failure(struct extent_io_tree *failure_tree,
		    struct extent_io_tree *io_tree,
		    struct io_failure_record *rec)
{
	int ret;
	int err = 0;

	set_state_failrec(failure_tree, rec->start, NULL);
	ret = clear_extent_bits(failure_tree, rec->start,
				rec->start + rec->len - 1,
				EXTENT_LOCKED | EXTENT_DIRTY);
	if (ret)
		err = ret;

	ret = clear_extent_bits(io_tree, rec->start,
				rec->start + rec->len - 1,
				EXTENT_DAMAGED);
	if (ret && !err)
		err = ret;

	kfree(rec);
	return err;
}

/*
 * this bypasses the standard btrfs submit functions deliberately, as
 * the standard behavior is to write all copies in a raid setup. here we only
 * want to write the one bad copy. so we do the mapping for ourselves and issue
 * submit_bio directly.
 * to avoid any synchronization issues, wait for the data after writing, which
 * actually prevents the read that triggered the error from finishing.
 * currently, there can be no more than two copies of every data bit. thus,
 * exactly one rewrite is required.
 */
int repair_io_failure(struct btrfs_fs_info *fs_info, u64 ino, u64 start,
		      u64 length, u64 logical, struct page *page,
		      unsigned int pg_offset, int mirror_num)
{
	struct bio *bio;
	struct btrfs_device *dev;
	u64 map_length = 0;
	u64 sector;
	struct btrfs_bio *bbio = NULL;
	int ret;

	ASSERT(!(fs_info->sb->s_flags & SB_RDONLY));
	BUG_ON(!mirror_num);

	bio = btrfs_io_bio_alloc(1);
	bio->bi_iter.bi_size = 0;
	map_length = length;

	/*
	 * Avoid races with device replace and make sure our bbio has devices
	 * associated to its stripes that don't go away while we are doing the
	 * read repair operation.
	 */
	btrfs_bio_counter_inc_blocked(fs_info);
	if (btrfs_is_parity_mirror(fs_info, logical, length)) {
		/*
		 * Note that we don't use BTRFS_MAP_WRITE because it's supposed
		 * to update all raid stripes, but here we just want to correct
		 * bad stripe, thus BTRFS_MAP_READ is abused to only get the bad
		 * stripe's dev and sector.
		 */
		ret = btrfs_map_block(fs_info, BTRFS_MAP_READ, logical,
				      &map_length, &bbio, 0);
		if (ret) {
			btrfs_bio_counter_dec(fs_info);
			bio_put(bio);
			return -EIO;
		}
		ASSERT(bbio->mirror_num == 1);
	} else {
		ret = btrfs_map_block(fs_info, BTRFS_MAP_WRITE, logical,
				      &map_length, &bbio, mirror_num);
		if (ret) {
			btrfs_bio_counter_dec(fs_info);
			bio_put(bio);
			return -EIO;
		}
		BUG_ON(mirror_num != bbio->mirror_num);
	}

	sector = bbio->stripes[bbio->mirror_num - 1].physical >> 9;
	bio->bi_iter.bi_sector = sector;
	dev = bbio->stripes[bbio->mirror_num - 1].dev;
	btrfs_put_bbio(bbio);
	if (!dev || !dev->bdev ||
	    !test_bit(BTRFS_DEV_STATE_WRITEABLE, &dev->dev_state)) {
		btrfs_bio_counter_dec(fs_info);
		bio_put(bio);
		return -EIO;
	}
	bio_set_dev(bio, dev->bdev);
	bio->bi_opf = REQ_OP_WRITE | REQ_SYNC;
	bio_add_page(bio, page, length, pg_offset);

	if (btrfsic_submit_bio_wait(bio)) {
		/* try to remap that extent elsewhere? */
		btrfs_bio_counter_dec(fs_info);
		bio_put(bio);
		btrfs_dev_stat_inc_and_print(dev, BTRFS_DEV_STAT_WRITE_ERRS);
		return -EIO;
	}

	btrfs_info_rl_in_rcu(fs_info,
		"read error corrected: ino %llu off %llu (dev %s sector %llu)",
				  ino, start,
				  rcu_str_deref(dev->name), sector);
	btrfs_bio_counter_dec(fs_info);
	bio_put(bio);
	return 0;
}

int btrfs_repair_eb_io_failure(const struct extent_buffer *eb, int mirror_num)
{
	struct btrfs_fs_info *fs_info = eb->fs_info;
	u64 start = eb->start;
	int i, num_pages = num_extent_pages(eb);
	int ret = 0;

	if (sb_rdonly(fs_info->sb))
		return -EROFS;

	for (i = 0; i < num_pages; i++) {
		struct page *p = eb->pages[i];

		ret = repair_io_failure(fs_info, 0, start, PAGE_SIZE, start, p,
					start - page_offset(p), mirror_num);
		if (ret)
			break;
		start += PAGE_SIZE;
	}

	return ret;
}

/*
 * each time an IO finishes, we do a fast check in the IO failure tree
 * to see if we need to process or clean up an io_failure_record
 */
int clean_io_failure(struct btrfs_fs_info *fs_info,
		     struct extent_io_tree *failure_tree,
		     struct extent_io_tree *io_tree, u64 start,
		     struct page *page, u64 ino, unsigned int pg_offset)
{
	u64 private;
	struct io_failure_record *failrec;
	struct extent_state *state;
	int num_copies;
	int ret;

	private = 0;
	ret = count_range_bits(failure_tree, &private, (u64)-1, 1,
			       EXTENT_DIRTY, 0);
	if (!ret)
		return 0;

	failrec = get_state_failrec(failure_tree, start);
	if (IS_ERR(failrec))
		return 0;

	BUG_ON(!failrec->this_mirror);

	if (failrec->in_validation) {
		/* there was no real error, just free the record */
		btrfs_debug(fs_info,
			"clean_io_failure: freeing dummy error at %llu",
			failrec->start);
		goto out;
	}
	if (sb_rdonly(fs_info->sb))
		goto out;

	spin_lock(&io_tree->lock);
	state = find_first_extent_bit_state(io_tree,
					    failrec->start,
					    EXTENT_LOCKED);
	spin_unlock(&io_tree->lock);

	if (state && state->start <= failrec->start &&
	    state->end >= failrec->start + failrec->len - 1) {
		num_copies = btrfs_num_copies(fs_info, failrec->logical,
					      failrec->len);
		if (num_copies > 1)  {
			repair_io_failure(fs_info, ino, start, failrec->len,
					  failrec->logical, page, pg_offset,
					  failrec->failed_mirror);
		}
	}

out:
	free_io_failure(failure_tree, io_tree, failrec);

	return 0;
}

/*
 * Can be called when
 * - hold extent lock
 * - under ordered extent
 * - the inode is freeing
 */
void btrfs_free_io_failure_record(struct btrfs_inode *inode, u64 start, u64 end)
{
	struct extent_io_tree *failure_tree = &inode->io_failure_tree;
	struct io_failure_record *failrec;
	struct extent_state *state, *next;

	if (RB_EMPTY_ROOT(&failure_tree->state))
		return;

	spin_lock(&failure_tree->lock);
	state = find_first_extent_bit_state(failure_tree, start, EXTENT_DIRTY);
	while (state) {
		if (state->start > end)
			break;

		ASSERT(state->end <= end);

		next = next_state(state);

		failrec = state->failrec;
		free_extent_state(state);
		kfree(failrec);

		state = next;
	}
	spin_unlock(&failure_tree->lock);
}

static struct io_failure_record *btrfs_get_io_failure_record(struct inode *inode,
							     u64 start, u64 end)
{
	struct btrfs_fs_info *fs_info = btrfs_sb(inode->i_sb);
	struct io_failure_record *failrec;
	struct extent_map *em;
	struct extent_io_tree *failure_tree = &BTRFS_I(inode)->io_failure_tree;
	struct extent_io_tree *tree = &BTRFS_I(inode)->io_tree;
	struct extent_map_tree *em_tree = &BTRFS_I(inode)->extent_tree;
	int ret;
	u64 logical;

	failrec = get_state_failrec(failure_tree, start);
	if (!IS_ERR(failrec)) {
		btrfs_debug(fs_info,
			"Get IO Failure Record: (found) logical=%llu, start=%llu, len=%llu, validation=%d",
			failrec->logical, failrec->start, failrec->len,
			failrec->in_validation);
		/*
		 * when data can be on disk more than twice, add to failrec here
		 * (e.g. with a list for failed_mirror) to make
		 * clean_io_failure() clean all those errors at once.
		 */

		return failrec;
	}

	failrec = kzalloc(sizeof(*failrec), GFP_NOFS);
	if (!failrec)
		return ERR_PTR(-ENOMEM);

	failrec->start = start;
	failrec->len = end - start + 1;
	failrec->this_mirror = 0;
	failrec->bio_flags = 0;
	failrec->in_validation = 0;

	read_lock(&em_tree->lock);
	em = lookup_extent_mapping(em_tree, start, failrec->len);
	if (!em) {
		read_unlock(&em_tree->lock);
		kfree(failrec);
		return ERR_PTR(-EIO);
	}

	if (em->start > start || em->start + em->len <= start) {
		free_extent_map(em);
		em = NULL;
	}
	read_unlock(&em_tree->lock);
	if (!em) {
		kfree(failrec);
		return ERR_PTR(-EIO);
	}

	logical = start - em->start;
	logical = em->block_start + logical;
	if (test_bit(EXTENT_FLAG_COMPRESSED, &em->flags)) {
		logical = em->block_start;
		failrec->bio_flags = EXTENT_BIO_COMPRESSED;
		extent_set_compress_type(&failrec->bio_flags, em->compress_type);
	}

	btrfs_debug(fs_info,
		    "Get IO Failure Record: (new) logical=%llu, start=%llu, len=%llu",
		    logical, start, failrec->len);

	failrec->logical = logical;
	free_extent_map(em);

	/* Set the bits in the private failure tree */
	ret = set_extent_bits(failure_tree, start, end,
			      EXTENT_LOCKED | EXTENT_DIRTY);
	if (ret >= 0) {
		ret = set_state_failrec(failure_tree, start, failrec);
		/* Set the bits in the inode's tree */
		ret = set_extent_bits(tree, start, end, EXTENT_DAMAGED);
	} else if (ret < 0) {
		kfree(failrec);
		return ERR_PTR(ret);
	}

	return failrec;
}

static bool btrfs_check_repairable(struct inode *inode, bool needs_validation,
				   struct io_failure_record *failrec,
				   int failed_mirror)
{
	struct btrfs_fs_info *fs_info = btrfs_sb(inode->i_sb);
	int num_copies;

	num_copies = btrfs_num_copies(fs_info, failrec->logical, failrec->len);
	if (num_copies == 1) {
		/*
		 * we only have a single copy of the data, so don't bother with
		 * all the retry and error correction code that follows. no
		 * matter what the error is, it is very likely to persist.
		 */
		btrfs_debug(fs_info,
			"Check Repairable: cannot repair, num_copies=%d, next_mirror %d, failed_mirror %d",
			num_copies, failrec->this_mirror, failed_mirror);
		return false;
	}

	/*
	 * there are two premises:
	 *	a) deliver good data to the caller
	 *	b) correct the bad sectors on disk
	 */
	if (needs_validation) {
		/*
		 * to fulfill b), we need to know the exact failing sectors, as
		 * we don't want to rewrite any more than the failed ones. thus,
		 * we need separate read requests for the failed bio
		 *
		 * if the following BUG_ON triggers, our validation request got
		 * merged. we need separate requests for our algorithm to work.
		 */
		BUG_ON(failrec->in_validation);
		failrec->in_validation = 1;
		failrec->this_mirror = failed_mirror;
	} else {
		/*
		 * we're ready to fulfill a) and b) alongside. get a good copy
		 * of the failed sector and if we succeed, we have setup
		 * everything for repair_io_failure to do the rest for us.
		 */
		if (failrec->in_validation) {
			BUG_ON(failrec->this_mirror != failed_mirror);
			failrec->in_validation = 0;
			failrec->this_mirror = 0;
		}
		failrec->failed_mirror = failed_mirror;
		failrec->this_mirror++;
		if (failrec->this_mirror == failed_mirror)
			failrec->this_mirror++;
	}

	if (failrec->this_mirror > num_copies) {
		btrfs_debug(fs_info,
			"Check Repairable: (fail) num_copies=%d, next_mirror %d, failed_mirror %d",
			num_copies, failrec->this_mirror, failed_mirror);
		return false;
	}

	return true;
}

static bool btrfs_io_needs_validation(struct inode *inode, struct bio *bio)
{
	u64 len = 0;
	const u32 blocksize = inode->i_sb->s_blocksize;

	/*
	 * If bi_status is BLK_STS_OK, then this was a checksum error, not an
	 * I/O error. In this case, we already know exactly which sector was
	 * bad, so we don't need to validate.
	 */
	if (bio->bi_status == BLK_STS_OK)
		return false;

	/*
	 * We need to validate each sector individually if the failed I/O was
	 * for multiple sectors.
	 *
	 * There are a few possible bios that can end up here:
	 * 1. A buffered read bio, which is not cloned.
	 * 2. A direct I/O read bio, which is cloned.
	 * 3. A (buffered or direct) repair bio, which is not cloned.
	 *
	 * For cloned bios (case 2), we can get the size from
	 * btrfs_io_bio->iter; for non-cloned bios (cases 1 and 3), we can get
	 * it from the bvecs.
	 */
	if (bio_flagged(bio, BIO_CLONED)) {
		if (btrfs_io_bio(bio)->iter.bi_size > blocksize)
			return true;
	} else {
		struct bio_vec *bvec;
		int i;

		bio_for_each_bvec_all(bvec, bio, i) {
			len += bvec->bv_len;
			if (len > blocksize)
				return true;
		}
	}
	return false;
}

blk_status_t btrfs_submit_read_repair(struct inode *inode,
				      struct bio *failed_bio, u32 bio_offset,
				      struct page *page, unsigned int pgoff,
				      u64 start, u64 end, int failed_mirror,
				      submit_bio_hook_t *submit_bio_hook)
{
	struct io_failure_record *failrec;
	struct btrfs_fs_info *fs_info = btrfs_sb(inode->i_sb);
	struct extent_io_tree *tree = &BTRFS_I(inode)->io_tree;
	struct extent_io_tree *failure_tree = &BTRFS_I(inode)->io_failure_tree;
	struct btrfs_io_bio *failed_io_bio = btrfs_io_bio(failed_bio);
	const int icsum = bio_offset >> fs_info->sectorsize_bits;
	bool need_validation;
	struct bio *repair_bio;
	struct btrfs_io_bio *repair_io_bio;
	blk_status_t status;

	btrfs_debug(fs_info,
		   "repair read error: read error at %llu", start);

	BUG_ON(bio_op(failed_bio) == REQ_OP_WRITE);

	failrec = btrfs_get_io_failure_record(inode, start, end);
	if (IS_ERR(failrec))
		return errno_to_blk_status(PTR_ERR(failrec));

	need_validation = btrfs_io_needs_validation(inode, failed_bio);

	if (!btrfs_check_repairable(inode, need_validation, failrec,
				    failed_mirror)) {
		free_io_failure(failure_tree, tree, failrec);
		return BLK_STS_IOERR;
	}

	repair_bio = btrfs_io_bio_alloc(1);
	repair_io_bio = btrfs_io_bio(repair_bio);
	repair_bio->bi_opf = REQ_OP_READ;
	if (need_validation)
		repair_bio->bi_opf |= REQ_FAILFAST_DEV;
	repair_bio->bi_end_io = failed_bio->bi_end_io;
	repair_bio->bi_iter.bi_sector = failrec->logical >> 9;
	repair_bio->bi_private = failed_bio->bi_private;

	if (failed_io_bio->csum) {
		const u32 csum_size = fs_info->csum_size;

		repair_io_bio->csum = repair_io_bio->csum_inline;
		memcpy(repair_io_bio->csum,
		       failed_io_bio->csum + csum_size * icsum, csum_size);
	}

	bio_add_page(repair_bio, page, failrec->len, pgoff);
	repair_io_bio->logical = failrec->start;
	repair_io_bio->iter = repair_bio->bi_iter;

	btrfs_debug(btrfs_sb(inode->i_sb),
"repair read error: submitting new read to mirror %d, in_validation=%d",
		    failrec->this_mirror, failrec->in_validation);

	status = submit_bio_hook(inode, repair_bio, failrec->this_mirror,
				 failrec->bio_flags);
	if (status) {
		free_io_failure(failure_tree, tree, failrec);
		bio_put(repair_bio);
	}
	return status;
}

/* lots and lots of room for performance fixes in the end_bio funcs */

void end_extent_writepage(struct page *page, int err, u64 start, u64 end)
{
	int uptodate = (err == 0);
	int ret = 0;

	btrfs_writepage_endio_finish_ordered(page, start, end, uptodate);

	if (!uptodate) {
		ClearPageUptodate(page);
		SetPageError(page);
		ret = err < 0 ? err : -EIO;
		mapping_set_error(page->mapping, ret);
	}
}

/*
 * after a writepage IO is done, we need to:
 * clear the uptodate bits on error
 * clear the writeback bits in the extent tree for this IO
 * end_page_writeback if the page has no more pending IO
 *
 * Scheduling is not allowed, so the extent state tree is expected
 * to have one and only one object corresponding to this IO.
 */
static void end_bio_extent_writepage(struct bio *bio)
{
	int error = blk_status_to_errno(bio->bi_status);
	struct bio_vec *bvec;
	u64 start;
	u64 end;
	struct bvec_iter_all iter_all;

	ASSERT(!bio_flagged(bio, BIO_CLONED));
	bio_for_each_segment_all(bvec, bio, iter_all) {
		struct page *page = bvec->bv_page;
		struct inode *inode = page->mapping->host;
		struct btrfs_fs_info *fs_info = btrfs_sb(inode->i_sb);

		/* We always issue full-page reads, but if some block
		 * in a page fails to read, blk_update_request() will
		 * advance bv_offset and adjust bv_len to compensate.
		 * Print a warning for nonzero offsets, and an error
		 * if they don't add up to a full page.  */
		if (bvec->bv_offset || bvec->bv_len != PAGE_SIZE) {
			if (bvec->bv_offset + bvec->bv_len != PAGE_SIZE)
				btrfs_err(fs_info,
				   "partial page write in btrfs with offset %u and length %u",
					bvec->bv_offset, bvec->bv_len);
			else
				btrfs_info(fs_info,
				   "incomplete page write in btrfs with offset %u and length %u",
					bvec->bv_offset, bvec->bv_len);
		}

		start = page_offset(page);
		end = start + bvec->bv_offset + bvec->bv_len - 1;

		end_extent_writepage(page, error, start, end);
		end_page_writeback(page);
	}

	bio_put(bio);
}

/*
 * Record previously processed extent range
 *
 * For endio_readpage_release_extent() to handle a full extent range, reducing
 * the extent io operations.
 */
struct processed_extent {
	struct btrfs_inode *inode;
	/* Start of the range in @inode */
	u64 start;
	/* End of the range in in @inode */
	u64 end;
	bool uptodate;
};

/*
 * Try to release processed extent range
 *
 * May not release the extent range right now if the current range is
 * contiguous to processed extent.
 *
 * Will release processed extent when any of @inode, @uptodate, the range is
 * no longer contiguous to the processed range.
 *
 * Passing @inode == NULL will force processed extent to be released.
 */
static void endio_readpage_release_extent(struct processed_extent *processed,
			      struct btrfs_inode *inode, u64 start, u64 end,
			      bool uptodate)
{
	struct extent_state *cached = NULL;
	struct extent_io_tree *tree;
<<<<<<< HEAD

	/* The first extent, initialize @processed */
	if (!processed->inode)
		goto update;

=======

	/* The first extent, initialize @processed */
	if (!processed->inode)
		goto update;

>>>>>>> c93199e9
	/*
	 * Contiguous to processed extent, just uptodate the end.
	 *
	 * Several things to notice:
	 *
	 * - bio can be merged as long as on-disk bytenr is contiguous
	 *   This means we can have page belonging to other inodes, thus need to
	 *   check if the inode still matches.
	 * - bvec can contain range beyond current page for multi-page bvec
	 *   Thus we need to do processed->end + 1 >= start check
	 */
	if (processed->inode == inode && processed->uptodate == uptodate &&
	    processed->end + 1 >= start && end >= processed->end) {
		processed->end = end;
		return;
	}

	tree = &processed->inode->io_tree;
	/*
	 * Now we don't have range contiguous to the processed range, release
	 * the processed range now.
	 */
	if (processed->uptodate && tree->track_uptodate)
		set_extent_uptodate(tree, processed->start, processed->end,
				    &cached, GFP_ATOMIC);
	unlock_extent_cached_atomic(tree, processed->start, processed->end,
				    &cached);

update:
	/* Update processed to current range */
	processed->inode = inode;
	processed->start = start;
	processed->end = end;
	processed->uptodate = uptodate;
}

static void endio_readpage_update_page_status(struct page *page, bool uptodate)
{
	if (uptodate) {
		SetPageUptodate(page);
	} else {
		ClearPageUptodate(page);
		SetPageError(page);
	}
	unlock_page(page);
}

/*
 * after a readpage IO is done, we need to:
 * clear the uptodate bits on error
 * set the uptodate bits if things worked
 * set the page up to date if all extents in the tree are uptodate
 * clear the lock bit in the extent tree
 * unlock the page if there are no other extents locked for it
 *
 * Scheduling is not allowed, so the extent state tree is expected
 * to have one and only one object corresponding to this IO.
 */
static void end_bio_extent_readpage(struct bio *bio)
{
	struct bio_vec *bvec;
	int uptodate = !bio->bi_status;
	struct btrfs_io_bio *io_bio = btrfs_io_bio(bio);
	struct extent_io_tree *tree, *failure_tree;
	struct processed_extent processed = { 0 };
	/*
	 * The offset to the beginning of a bio, since one bio can never be
	 * larger than UINT_MAX, u32 here is enough.
	 */
	u32 bio_offset = 0;
	int mirror;
	int ret;
	struct bvec_iter_all iter_all;

	ASSERT(!bio_flagged(bio, BIO_CLONED));
	bio_for_each_segment_all(bvec, bio, iter_all) {
		struct page *page = bvec->bv_page;
		struct inode *inode = page->mapping->host;
		struct btrfs_fs_info *fs_info = btrfs_sb(inode->i_sb);
		const u32 sectorsize = fs_info->sectorsize;
		u64 start;
		u64 end;
		u32 len;

		btrfs_debug(fs_info,
			"end_bio_extent_readpage: bi_sector=%llu, err=%d, mirror=%u",
			bio->bi_iter.bi_sector, bio->bi_status,
			io_bio->mirror_num);
		tree = &BTRFS_I(inode)->io_tree;
		failure_tree = &BTRFS_I(inode)->io_failure_tree;

		/*
		 * We always issue full-sector reads, but if some block in a
		 * page fails to read, blk_update_request() will advance
		 * bv_offset and adjust bv_len to compensate.  Print a warning
		 * for unaligned offsets, and an error if they don't add up to
		 * a full sector.
		 */
		if (!IS_ALIGNED(bvec->bv_offset, sectorsize))
			btrfs_err(fs_info,
		"partial page read in btrfs with offset %u and length %u",
				  bvec->bv_offset, bvec->bv_len);
		else if (!IS_ALIGNED(bvec->bv_offset + bvec->bv_len,
				     sectorsize))
			btrfs_info(fs_info,
		"incomplete page read with offset %u and length %u",
				   bvec->bv_offset, bvec->bv_len);

		start = page_offset(page) + bvec->bv_offset;
		end = start + bvec->bv_len - 1;
		len = bvec->bv_len;

		mirror = io_bio->mirror_num;
		if (likely(uptodate)) {
			if (is_data_inode(inode))
				ret = btrfs_verify_data_csum(io_bio,
						bio_offset, page, start, end,
						mirror);
			else
				ret = btrfs_validate_metadata_buffer(io_bio,
					page, start, end, mirror);
			if (ret)
				uptodate = 0;
			else
				clean_io_failure(BTRFS_I(inode)->root->fs_info,
						 failure_tree, tree, start,
						 page,
						 btrfs_ino(BTRFS_I(inode)), 0);
		}

		if (likely(uptodate))
			goto readpage_ok;

		if (is_data_inode(inode)) {

			/*
			 * The generic bio_readpage_error handles errors the
			 * following way: If possible, new read requests are
			 * created and submitted and will end up in
			 * end_bio_extent_readpage as well (if we're lucky,
			 * not in the !uptodate case). In that case it returns
			 * 0 and we just go on with the next page in our bio.
			 * If it can't handle the error it will return -EIO and
			 * we remain responsible for that page.
			 */
			if (!btrfs_submit_read_repair(inode, bio, bio_offset,
						page,
						start - page_offset(page),
						start, end, mirror,
						btrfs_submit_data_bio)) {
				uptodate = !bio->bi_status;
				ASSERT(bio_offset + len > bio_offset);
				bio_offset += len;
				continue;
			}
		} else {
			struct extent_buffer *eb;

			eb = (struct extent_buffer *)page->private;
			set_bit(EXTENT_BUFFER_READ_ERR, &eb->bflags);
			eb->read_mirror = mirror;
			atomic_dec(&eb->io_pages);
			if (test_and_clear_bit(EXTENT_BUFFER_READAHEAD,
					       &eb->bflags))
				btree_readahead_hook(eb, -EIO);
		}
readpage_ok:
		if (likely(uptodate)) {
			loff_t i_size = i_size_read(inode);
			pgoff_t end_index = i_size >> PAGE_SHIFT;
			unsigned off;

			/* Zero out the end if this page straddles i_size */
			off = offset_in_page(i_size);
			if (page->index == end_index && off)
				zero_user_segment(page, off, PAGE_SIZE);
		}
		ASSERT(bio_offset + len > bio_offset);
		bio_offset += len;

		/* Update page status and unlock */
		endio_readpage_update_page_status(page, uptodate);
		endio_readpage_release_extent(&processed, BTRFS_I(inode),
					      start, end, uptodate);
	}
	/* Release the last extent */
	endio_readpage_release_extent(&processed, NULL, 0, 0, false);
	btrfs_io_bio_free_csum(io_bio);
	bio_put(bio);
}

/*
 * Initialize the members up to but not including 'bio'. Use after allocating a
 * new bio by bio_alloc_bioset as it does not initialize the bytes outside of
 * 'bio' because use of __GFP_ZERO is not supported.
 */
static inline void btrfs_io_bio_init(struct btrfs_io_bio *btrfs_bio)
{
	memset(btrfs_bio, 0, offsetof(struct btrfs_io_bio, bio));
}

/*
 * The following helpers allocate a bio. As it's backed by a bioset, it'll
 * never fail.  We're returning a bio right now but you can call btrfs_io_bio
 * for the appropriate container_of magic
 */
struct bio *btrfs_bio_alloc(u64 first_byte)
{
	struct bio *bio;

	bio = bio_alloc_bioset(GFP_NOFS, BIO_MAX_PAGES, &btrfs_bioset);
	bio->bi_iter.bi_sector = first_byte >> 9;
	btrfs_io_bio_init(btrfs_io_bio(bio));
	return bio;
}

struct bio *btrfs_bio_clone(struct bio *bio)
{
	struct btrfs_io_bio *btrfs_bio;
	struct bio *new;

	/* Bio allocation backed by a bioset does not fail */
	new = bio_clone_fast(bio, GFP_NOFS, &btrfs_bioset);
	btrfs_bio = btrfs_io_bio(new);
	btrfs_io_bio_init(btrfs_bio);
	btrfs_bio->iter = bio->bi_iter;
	return new;
}

struct bio *btrfs_io_bio_alloc(unsigned int nr_iovecs)
{
	struct bio *bio;

	/* Bio allocation backed by a bioset does not fail */
	bio = bio_alloc_bioset(GFP_NOFS, nr_iovecs, &btrfs_bioset);
	btrfs_io_bio_init(btrfs_io_bio(bio));
	return bio;
}

struct bio *btrfs_bio_clone_partial(struct bio *orig, int offset, int size)
{
	struct bio *bio;
	struct btrfs_io_bio *btrfs_bio;

	/* this will never fail when it's backed by a bioset */
	bio = bio_clone_fast(orig, GFP_NOFS, &btrfs_bioset);
	ASSERT(bio);

	btrfs_bio = btrfs_io_bio(bio);
	btrfs_io_bio_init(btrfs_bio);

	bio_trim(bio, offset >> 9, size >> 9);
	btrfs_bio->iter = bio->bi_iter;
	return bio;
}

/*
 * @opf:	bio REQ_OP_* and REQ_* flags as one value
 * @wbc:	optional writeback control for io accounting
 * @page:	page to add to the bio
 * @pg_offset:	offset of the new bio or to check whether we are adding
 *              a contiguous page to the previous one
 * @size:	portion of page that we want to write
 * @offset:	starting offset in the page
 * @bio_ret:	must be valid pointer, newly allocated bio will be stored there
 * @end_io_func:     end_io callback for new bio
 * @mirror_num:	     desired mirror to read/write
 * @prev_bio_flags:  flags of previous bio to see if we can merge the current one
 * @bio_flags:	flags of the current bio to see if we can merge them
 */
static int submit_extent_page(unsigned int opf,
			      struct writeback_control *wbc,
			      struct page *page, u64 offset,
			      size_t size, unsigned long pg_offset,
			      struct bio **bio_ret,
			      bio_end_io_t end_io_func,
			      int mirror_num,
			      unsigned long prev_bio_flags,
			      unsigned long bio_flags,
			      bool force_bio_submit)
{
	int ret = 0;
	struct bio *bio;
	size_t io_size = min_t(size_t, size, PAGE_SIZE);
	sector_t sector = offset >> 9;
	struct extent_io_tree *tree = &BTRFS_I(page->mapping->host)->io_tree;

	ASSERT(bio_ret);

	if (*bio_ret) {
		bool contig;
		bool can_merge = true;

		bio = *bio_ret;
		if (prev_bio_flags & EXTENT_BIO_COMPRESSED)
			contig = bio->bi_iter.bi_sector == sector;
		else
			contig = bio_end_sector(bio) == sector;

		if (btrfs_bio_fits_in_stripe(page, io_size, bio, bio_flags))
			can_merge = false;

		if (prev_bio_flags != bio_flags || !contig || !can_merge ||
		    force_bio_submit ||
		    bio_add_page(bio, page, io_size, pg_offset) < io_size) {
			ret = submit_one_bio(bio, mirror_num, prev_bio_flags);
			if (ret < 0) {
				*bio_ret = NULL;
				return ret;
			}
			bio = NULL;
		} else {
			if (wbc)
				wbc_account_cgroup_owner(wbc, page, io_size);
			return 0;
		}
	}

	bio = btrfs_bio_alloc(offset);
	bio_add_page(bio, page, io_size, pg_offset);
	bio->bi_end_io = end_io_func;
	bio->bi_private = tree;
	bio->bi_write_hint = page->mapping->host->i_write_hint;
	bio->bi_opf = opf;
	if (wbc) {
		struct block_device *bdev;

		bdev = BTRFS_I(page->mapping->host)->root->fs_info->fs_devices->latest_bdev;
		bio_set_dev(bio, bdev);
		wbc_init_bio(wbc, bio);
		wbc_account_cgroup_owner(wbc, page, io_size);
	}

	*bio_ret = bio;

	return ret;
}

static void attach_extent_buffer_page(struct extent_buffer *eb,
				      struct page *page)
{
	/*
	 * If the page is mapped to btree inode, we should hold the private
	 * lock to prevent race.
	 * For cloned or dummy extent buffers, their pages are not mapped and
	 * will not race with any other ebs.
	 */
	if (page->mapping)
		lockdep_assert_held(&page->mapping->private_lock);

	if (!PagePrivate(page))
		attach_page_private(page, eb);
	else
		WARN_ON(page->private != (unsigned long)eb);
}

void set_page_extent_mapped(struct page *page)
{
	if (!PagePrivate(page))
		attach_page_private(page, (void *)EXTENT_PAGE_PRIVATE);
}

static struct extent_map *
__get_extent_map(struct inode *inode, struct page *page, size_t pg_offset,
		 u64 start, u64 len, struct extent_map **em_cached)
{
	struct extent_map *em;

	if (em_cached && *em_cached) {
		em = *em_cached;
		if (extent_map_in_tree(em) && start >= em->start &&
		    start < extent_map_end(em)) {
			refcount_inc(&em->refs);
			return em;
		}

		free_extent_map(em);
		*em_cached = NULL;
	}

	em = btrfs_get_extent(BTRFS_I(inode), page, pg_offset, start, len);
	if (em_cached && !IS_ERR_OR_NULL(em)) {
		BUG_ON(*em_cached);
		refcount_inc(&em->refs);
		*em_cached = em;
	}
	return em;
}
/*
 * basic readpage implementation.  Locked extent state structs are inserted
 * into the tree that are removed when the IO is done (by the end_io
 * handlers)
 * XXX JDM: This needs looking at to ensure proper page locking
 * return 0 on success, otherwise return error
 */
int btrfs_do_readpage(struct page *page, struct extent_map **em_cached,
		      struct bio **bio, unsigned long *bio_flags,
		      unsigned int read_flags, u64 *prev_em_start)
{
	struct inode *inode = page->mapping->host;
	u64 start = page_offset(page);
	const u64 end = start + PAGE_SIZE - 1;
	u64 cur = start;
	u64 extent_offset;
	u64 last_byte = i_size_read(inode);
	u64 block_start;
	u64 cur_end;
	struct extent_map *em;
	int ret = 0;
	int nr = 0;
	size_t pg_offset = 0;
	size_t iosize;
	size_t blocksize = inode->i_sb->s_blocksize;
	unsigned long this_bio_flag = 0;
	struct extent_io_tree *tree = &BTRFS_I(inode)->io_tree;

	set_page_extent_mapped(page);

	if (!PageUptodate(page)) {
		if (cleancache_get_page(page) == 0) {
			BUG_ON(blocksize != PAGE_SIZE);
			unlock_extent(tree, start, end);
			goto out;
		}
	}

	if (page->index == last_byte >> PAGE_SHIFT) {
		char *userpage;
		size_t zero_offset = offset_in_page(last_byte);

		if (zero_offset) {
			iosize = PAGE_SIZE - zero_offset;
			userpage = kmap_atomic(page);
			memset(userpage + zero_offset, 0, iosize);
			flush_dcache_page(page);
			kunmap_atomic(userpage);
		}
	}
	while (cur <= end) {
		bool force_bio_submit = false;
		u64 offset;

		if (cur >= last_byte) {
			char *userpage;
			struct extent_state *cached = NULL;

			iosize = PAGE_SIZE - pg_offset;
			userpage = kmap_atomic(page);
			memset(userpage + pg_offset, 0, iosize);
			flush_dcache_page(page);
			kunmap_atomic(userpage);
			set_extent_uptodate(tree, cur, cur + iosize - 1,
					    &cached, GFP_NOFS);
			unlock_extent_cached(tree, cur,
					     cur + iosize - 1, &cached);
			break;
		}
		em = __get_extent_map(inode, page, pg_offset, cur,
				      end - cur + 1, em_cached);
		if (IS_ERR_OR_NULL(em)) {
			SetPageError(page);
			unlock_extent(tree, cur, end);
			break;
		}
		extent_offset = cur - em->start;
		BUG_ON(extent_map_end(em) <= cur);
		BUG_ON(end < cur);

		if (test_bit(EXTENT_FLAG_COMPRESSED, &em->flags)) {
			this_bio_flag |= EXTENT_BIO_COMPRESSED;
			extent_set_compress_type(&this_bio_flag,
						 em->compress_type);
		}

		iosize = min(extent_map_end(em) - cur, end - cur + 1);
		cur_end = min(extent_map_end(em) - 1, end);
		iosize = ALIGN(iosize, blocksize);
		if (this_bio_flag & EXTENT_BIO_COMPRESSED)
			offset = em->block_start;
		else
			offset = em->block_start + extent_offset;
		block_start = em->block_start;
		if (test_bit(EXTENT_FLAG_PREALLOC, &em->flags))
			block_start = EXTENT_MAP_HOLE;

		/*
		 * If we have a file range that points to a compressed extent
		 * and it's followed by a consecutive file range that points
		 * to the same compressed extent (possibly with a different
		 * offset and/or length, so it either points to the whole extent
		 * or only part of it), we must make sure we do not submit a
		 * single bio to populate the pages for the 2 ranges because
		 * this makes the compressed extent read zero out the pages
		 * belonging to the 2nd range. Imagine the following scenario:
		 *
		 *  File layout
		 *  [0 - 8K]                     [8K - 24K]
		 *    |                               |
		 *    |                               |
		 * points to extent X,         points to extent X,
		 * offset 4K, length of 8K     offset 0, length 16K
		 *
		 * [extent X, compressed length = 4K uncompressed length = 16K]
		 *
		 * If the bio to read the compressed extent covers both ranges,
		 * it will decompress extent X into the pages belonging to the
		 * first range and then it will stop, zeroing out the remaining
		 * pages that belong to the other range that points to extent X.
		 * So here we make sure we submit 2 bios, one for the first
		 * range and another one for the third range. Both will target
		 * the same physical extent from disk, but we can't currently
		 * make the compressed bio endio callback populate the pages
		 * for both ranges because each compressed bio is tightly
		 * coupled with a single extent map, and each range can have
		 * an extent map with a different offset value relative to the
		 * uncompressed data of our extent and different lengths. This
		 * is a corner case so we prioritize correctness over
		 * non-optimal behavior (submitting 2 bios for the same extent).
		 */
		if (test_bit(EXTENT_FLAG_COMPRESSED, &em->flags) &&
		    prev_em_start && *prev_em_start != (u64)-1 &&
		    *prev_em_start != em->start)
			force_bio_submit = true;

		if (prev_em_start)
			*prev_em_start = em->start;

		free_extent_map(em);
		em = NULL;

		/* we've found a hole, just zero and go on */
		if (block_start == EXTENT_MAP_HOLE) {
			char *userpage;
			struct extent_state *cached = NULL;

			userpage = kmap_atomic(page);
			memset(userpage + pg_offset, 0, iosize);
			flush_dcache_page(page);
			kunmap_atomic(userpage);

			set_extent_uptodate(tree, cur, cur + iosize - 1,
					    &cached, GFP_NOFS);
			unlock_extent_cached(tree, cur,
					     cur + iosize - 1, &cached);
			cur = cur + iosize;
			pg_offset += iosize;
			continue;
		}
		/* the get_extent function already copied into the page */
		if (test_range_bit(tree, cur, cur_end,
				   EXTENT_UPTODATE, 1, NULL)) {
			check_page_uptodate(tree, page);
			unlock_extent(tree, cur, cur + iosize - 1);
			cur = cur + iosize;
			pg_offset += iosize;
			continue;
		}
		/* we have an inline extent but it didn't get marked up
		 * to date.  Error out
		 */
		if (block_start == EXTENT_MAP_INLINE) {
			SetPageError(page);
			unlock_extent(tree, cur, cur + iosize - 1);
			cur = cur + iosize;
			pg_offset += iosize;
			continue;
		}

		ret = submit_extent_page(REQ_OP_READ | read_flags, NULL,
					 page, offset, iosize,
					 pg_offset, bio,
					 end_bio_extent_readpage, 0,
					 *bio_flags,
					 this_bio_flag,
					 force_bio_submit);
		if (!ret) {
			nr++;
			*bio_flags = this_bio_flag;
		} else {
			SetPageError(page);
			unlock_extent(tree, cur, cur + iosize - 1);
			goto out;
		}
		cur = cur + iosize;
		pg_offset += iosize;
	}
out:
	if (!nr) {
		if (!PageError(page))
			SetPageUptodate(page);
		unlock_page(page);
	}
	return ret;
}

static inline void contiguous_readpages(struct page *pages[], int nr_pages,
					     u64 start, u64 end,
					     struct extent_map **em_cached,
					     struct bio **bio,
					     unsigned long *bio_flags,
					     u64 *prev_em_start)
{
	struct btrfs_inode *inode = BTRFS_I(pages[0]->mapping->host);
	int index;

	btrfs_lock_and_flush_ordered_range(inode, start, end, NULL);

	for (index = 0; index < nr_pages; index++) {
		btrfs_do_readpage(pages[index], em_cached, bio, bio_flags,
				  REQ_RAHEAD, prev_em_start);
		put_page(pages[index]);
	}
}

static void update_nr_written(struct writeback_control *wbc,
			      unsigned long nr_written)
{
	wbc->nr_to_write -= nr_written;
}

/*
 * helper for __extent_writepage, doing all of the delayed allocation setup.
 *
 * This returns 1 if btrfs_run_delalloc_range function did all the work required
 * to write the page (copy into inline extent).  In this case the IO has
 * been started and the page is already unlocked.
 *
 * This returns 0 if all went well (page still locked)
 * This returns < 0 if there were errors (page still locked)
 */
static noinline_for_stack int writepage_delalloc(struct btrfs_inode *inode,
		struct page *page, struct writeback_control *wbc,
		u64 delalloc_start, unsigned long *nr_written)
{
	u64 page_end = delalloc_start + PAGE_SIZE - 1;
	bool found;
	u64 delalloc_to_write = 0;
	u64 delalloc_end = 0;
	int ret;
	int page_started = 0;


	while (delalloc_end < page_end) {
		found = find_lock_delalloc_range(&inode->vfs_inode, page,
					       &delalloc_start,
					       &delalloc_end);
		if (!found) {
			delalloc_start = delalloc_end + 1;
			continue;
		}
		ret = btrfs_run_delalloc_range(inode, page, delalloc_start,
				delalloc_end, &page_started, nr_written, wbc);
		if (ret) {
			SetPageError(page);
			/*
			 * btrfs_run_delalloc_range should return < 0 for error
			 * but just in case, we use > 0 here meaning the IO is
			 * started, so we don't want to return > 0 unless
			 * things are going well.
			 */
			return ret < 0 ? ret : -EIO;
		}
		/*
		 * delalloc_end is already one less than the total length, so
		 * we don't subtract one from PAGE_SIZE
		 */
		delalloc_to_write += (delalloc_end - delalloc_start +
				      PAGE_SIZE) >> PAGE_SHIFT;
		delalloc_start = delalloc_end + 1;
	}
	if (wbc->nr_to_write < delalloc_to_write) {
		int thresh = 8192;

		if (delalloc_to_write < thresh * 2)
			thresh = delalloc_to_write;
		wbc->nr_to_write = min_t(u64, delalloc_to_write,
					 thresh);
	}

	/* did the fill delalloc function already unlock and start
	 * the IO?
	 */
	if (page_started) {
		/*
		 * we've unlocked the page, so we can't update
		 * the mapping's writeback index, just update
		 * nr_to_write.
		 */
		wbc->nr_to_write -= *nr_written;
		return 1;
	}

	return 0;
}

/*
 * helper for __extent_writepage.  This calls the writepage start hooks,
 * and does the loop to map the page into extents and bios.
 *
 * We return 1 if the IO is started and the page is unlocked,
 * 0 if all went well (page still locked)
 * < 0 if there were errors (page still locked)
 */
static noinline_for_stack int __extent_writepage_io(struct btrfs_inode *inode,
				 struct page *page,
				 struct writeback_control *wbc,
				 struct extent_page_data *epd,
				 loff_t i_size,
				 unsigned long nr_written,
				 int *nr_ret)
{
	struct extent_io_tree *tree = &inode->io_tree;
	u64 start = page_offset(page);
	u64 page_end = start + PAGE_SIZE - 1;
	u64 end;
	u64 cur = start;
	u64 extent_offset;
	u64 block_start;
	u64 iosize;
	struct extent_map *em;
	size_t pg_offset = 0;
	size_t blocksize;
	int ret = 0;
	int nr = 0;
	const unsigned int write_flags = wbc_to_write_flags(wbc);
	bool compressed;

	ret = btrfs_writepage_cow_fixup(page, start, page_end);
	if (ret) {
		/* Fixup worker will requeue */
		redirty_page_for_writepage(wbc, page);
		update_nr_written(wbc, nr_written);
		unlock_page(page);
		return 1;
	}

	/*
	 * we don't want to touch the inode after unlocking the page,
	 * so we update the mapping writeback index now
	 */
	update_nr_written(wbc, nr_written + 1);

	end = page_end;
	blocksize = inode->vfs_inode.i_sb->s_blocksize;

	while (cur <= end) {
		u64 em_end;
		u64 offset;

		if (cur >= i_size) {
			btrfs_writepage_endio_finish_ordered(page, cur,
							     page_end, 1);
			break;
		}
		em = btrfs_get_extent(inode, NULL, 0, cur, end - cur + 1);
		if (IS_ERR_OR_NULL(em)) {
			SetPageError(page);
			ret = PTR_ERR_OR_ZERO(em);
			break;
		}

		extent_offset = cur - em->start;
		em_end = extent_map_end(em);
		BUG_ON(em_end <= cur);
		BUG_ON(end < cur);
		iosize = min(em_end - cur, end - cur + 1);
		iosize = ALIGN(iosize, blocksize);
		offset = em->block_start + extent_offset;
		block_start = em->block_start;
		compressed = test_bit(EXTENT_FLAG_COMPRESSED, &em->flags);
		free_extent_map(em);
		em = NULL;

		/*
		 * compressed and inline extents are written through other
		 * paths in the FS
		 */
		if (compressed || block_start == EXTENT_MAP_HOLE ||
		    block_start == EXTENT_MAP_INLINE) {
			if (compressed)
				nr++;
			else
				btrfs_writepage_endio_finish_ordered(page, cur,
							cur + iosize - 1, 1);
			cur += iosize;
			pg_offset += iosize;
			continue;
		}

		btrfs_set_range_writeback(tree, cur, cur + iosize - 1);
		if (!PageWriteback(page)) {
			btrfs_err(inode->root->fs_info,
				   "page %lu not writeback, cur %llu end %llu",
			       page->index, cur, end);
		}

		ret = submit_extent_page(REQ_OP_WRITE | write_flags, wbc,
					 page, offset, iosize, pg_offset,
					 &epd->bio,
					 end_bio_extent_writepage,
					 0, 0, 0, false);
		if (ret) {
			SetPageError(page);
			if (PageWriteback(page))
				end_page_writeback(page);
		}

		cur = cur + iosize;
		pg_offset += iosize;
		nr++;
	}
	*nr_ret = nr;
	return ret;
}

/*
 * the writepage semantics are similar to regular writepage.  extent
 * records are inserted to lock ranges in the tree, and as dirty areas
 * are found, they are marked writeback.  Then the lock bits are removed
 * and the end_io handler clears the writeback ranges
 *
 * Return 0 if everything goes well.
 * Return <0 for error.
 */
static int __extent_writepage(struct page *page, struct writeback_control *wbc,
			      struct extent_page_data *epd)
{
	struct inode *inode = page->mapping->host;
	u64 start = page_offset(page);
	u64 page_end = start + PAGE_SIZE - 1;
	int ret;
	int nr = 0;
	size_t pg_offset;
	loff_t i_size = i_size_read(inode);
	unsigned long end_index = i_size >> PAGE_SHIFT;
	unsigned long nr_written = 0;

	trace___extent_writepage(page, inode, wbc);

	WARN_ON(!PageLocked(page));

	ClearPageError(page);

	pg_offset = offset_in_page(i_size);
	if (page->index > end_index ||
	   (page->index == end_index && !pg_offset)) {
		page->mapping->a_ops->invalidatepage(page, 0, PAGE_SIZE);
		unlock_page(page);
		return 0;
	}

	if (page->index == end_index) {
		char *userpage;

		userpage = kmap_atomic(page);
		memset(userpage + pg_offset, 0,
		       PAGE_SIZE - pg_offset);
		kunmap_atomic(userpage);
		flush_dcache_page(page);
	}

	set_page_extent_mapped(page);

	if (!epd->extent_locked) {
		ret = writepage_delalloc(BTRFS_I(inode), page, wbc, start,
					 &nr_written);
		if (ret == 1)
			return 0;
		if (ret)
			goto done;
	}

	ret = __extent_writepage_io(BTRFS_I(inode), page, wbc, epd, i_size,
				    nr_written, &nr);
	if (ret == 1)
		return 0;

done:
	if (nr == 0) {
		/* make sure the mapping tag for page dirty gets cleared */
		set_page_writeback(page);
		end_page_writeback(page);
	}
	if (PageError(page)) {
		ret = ret < 0 ? ret : -EIO;
		end_extent_writepage(page, ret, start, page_end);
	}
	unlock_page(page);
	ASSERT(ret <= 0);
	return ret;
}

void wait_on_extent_buffer_writeback(struct extent_buffer *eb)
{
	wait_on_bit_io(&eb->bflags, EXTENT_BUFFER_WRITEBACK,
		       TASK_UNINTERRUPTIBLE);
}

static void end_extent_buffer_writeback(struct extent_buffer *eb)
{
	clear_bit(EXTENT_BUFFER_WRITEBACK, &eb->bflags);
	smp_mb__after_atomic();
	wake_up_bit(&eb->bflags, EXTENT_BUFFER_WRITEBACK);
}

/*
 * Lock extent buffer status and pages for writeback.
<<<<<<< HEAD
 *
 * May try to flush write bio if we can't get the lock.
 *
=======
 *
 * May try to flush write bio if we can't get the lock.
 *
>>>>>>> c93199e9
 * Return  0 if the extent buffer doesn't need to be submitted.
 *           (E.g. the extent buffer is not dirty)
 * Return >0 is the extent buffer is submitted to bio.
 * Return <0 if something went wrong, no page is locked.
 */
static noinline_for_stack int lock_extent_buffer_for_io(struct extent_buffer *eb,
			  struct extent_page_data *epd)
{
	struct btrfs_fs_info *fs_info = eb->fs_info;
	int i, num_pages, failed_page_nr;
	int flush = 0;
	int ret = 0;

	if (!btrfs_try_tree_write_lock(eb)) {
		ret = flush_write_bio(epd);
		if (ret < 0)
			return ret;
		flush = 1;
		btrfs_tree_lock(eb);
	}

	if (test_bit(EXTENT_BUFFER_WRITEBACK, &eb->bflags)) {
		btrfs_tree_unlock(eb);
		if (!epd->sync_io)
			return 0;
		if (!flush) {
			ret = flush_write_bio(epd);
			if (ret < 0)
				return ret;
			flush = 1;
		}
		while (1) {
			wait_on_extent_buffer_writeback(eb);
			btrfs_tree_lock(eb);
			if (!test_bit(EXTENT_BUFFER_WRITEBACK, &eb->bflags))
				break;
			btrfs_tree_unlock(eb);
		}
	}

	/*
	 * We need to do this to prevent races in people who check if the eb is
	 * under IO since we can end up having no IO bits set for a short period
	 * of time.
	 */
	spin_lock(&eb->refs_lock);
	if (test_and_clear_bit(EXTENT_BUFFER_DIRTY, &eb->bflags)) {
		set_bit(EXTENT_BUFFER_WRITEBACK, &eb->bflags);
		spin_unlock(&eb->refs_lock);
		btrfs_set_header_flag(eb, BTRFS_HEADER_FLAG_WRITTEN);
		percpu_counter_add_batch(&fs_info->dirty_metadata_bytes,
					 -eb->len,
					 fs_info->dirty_metadata_batch);
		ret = 1;
	} else {
		spin_unlock(&eb->refs_lock);
	}

	btrfs_tree_unlock(eb);

	if (!ret)
		return ret;

	num_pages = num_extent_pages(eb);
	for (i = 0; i < num_pages; i++) {
		struct page *p = eb->pages[i];

		if (!trylock_page(p)) {
			if (!flush) {
				int err;

				err = flush_write_bio(epd);
				if (err < 0) {
					ret = err;
					failed_page_nr = i;
					goto err_unlock;
				}
				flush = 1;
			}
			lock_page(p);
		}
	}

	return ret;
err_unlock:
	/* Unlock already locked pages */
	for (i = 0; i < failed_page_nr; i++)
		unlock_page(eb->pages[i]);
	/*
	 * Clear EXTENT_BUFFER_WRITEBACK and wake up anyone waiting on it.
	 * Also set back EXTENT_BUFFER_DIRTY so future attempts to this eb can
	 * be made and undo everything done before.
	 */
	btrfs_tree_lock(eb);
	spin_lock(&eb->refs_lock);
	set_bit(EXTENT_BUFFER_DIRTY, &eb->bflags);
	end_extent_buffer_writeback(eb);
	spin_unlock(&eb->refs_lock);
	percpu_counter_add_batch(&fs_info->dirty_metadata_bytes, eb->len,
				 fs_info->dirty_metadata_batch);
	btrfs_clear_header_flag(eb, BTRFS_HEADER_FLAG_WRITTEN);
	btrfs_tree_unlock(eb);
	return ret;
}

static void set_btree_ioerr(struct page *page)
{
	struct extent_buffer *eb = (struct extent_buffer *)page->private;
	struct btrfs_fs_info *fs_info;

	SetPageError(page);
	if (test_and_set_bit(EXTENT_BUFFER_WRITE_ERR, &eb->bflags))
		return;

	/*
	 * If we error out, we should add back the dirty_metadata_bytes
	 * to make it consistent.
	 */
	fs_info = eb->fs_info;
	percpu_counter_add_batch(&fs_info->dirty_metadata_bytes,
				 eb->len, fs_info->dirty_metadata_batch);

	/*
	 * If writeback for a btree extent that doesn't belong to a log tree
	 * failed, increment the counter transaction->eb_write_errors.
	 * We do this because while the transaction is running and before it's
	 * committing (when we call filemap_fdata[write|wait]_range against
	 * the btree inode), we might have
	 * btree_inode->i_mapping->a_ops->writepages() called by the VM - if it
	 * returns an error or an error happens during writeback, when we're
	 * committing the transaction we wouldn't know about it, since the pages
	 * can be no longer dirty nor marked anymore for writeback (if a
	 * subsequent modification to the extent buffer didn't happen before the
	 * transaction commit), which makes filemap_fdata[write|wait]_range not
	 * able to find the pages tagged with SetPageError at transaction
	 * commit time. So if this happens we must abort the transaction,
	 * otherwise we commit a super block with btree roots that point to
	 * btree nodes/leafs whose content on disk is invalid - either garbage
	 * or the content of some node/leaf from a past generation that got
	 * cowed or deleted and is no longer valid.
	 *
	 * Note: setting AS_EIO/AS_ENOSPC in the btree inode's i_mapping would
	 * not be enough - we need to distinguish between log tree extents vs
	 * non-log tree extents, and the next filemap_fdatawait_range() call
	 * will catch and clear such errors in the mapping - and that call might
	 * be from a log sync and not from a transaction commit. Also, checking
	 * for the eb flag EXTENT_BUFFER_WRITE_ERR at transaction commit time is
	 * not done and would not be reliable - the eb might have been released
	 * from memory and reading it back again means that flag would not be
	 * set (since it's a runtime flag, not persisted on disk).
	 *
	 * Using the flags below in the btree inode also makes us achieve the
	 * goal of AS_EIO/AS_ENOSPC when writepages() returns success, started
	 * writeback for all dirty pages and before filemap_fdatawait_range()
	 * is called, the writeback for all dirty pages had already finished
	 * with errors - because we were not using AS_EIO/AS_ENOSPC,
	 * filemap_fdatawait_range() would return success, as it could not know
	 * that writeback errors happened (the pages were no longer tagged for
	 * writeback).
	 */
	switch (eb->log_index) {
	case -1:
		set_bit(BTRFS_FS_BTREE_ERR, &eb->fs_info->flags);
		break;
	case 0:
		set_bit(BTRFS_FS_LOG1_ERR, &eb->fs_info->flags);
		break;
	case 1:
		set_bit(BTRFS_FS_LOG2_ERR, &eb->fs_info->flags);
		break;
	default:
		BUG(); /* unexpected, logic error */
	}
}

static void end_bio_extent_buffer_writepage(struct bio *bio)
{
	struct bio_vec *bvec;
	struct extent_buffer *eb;
	int done;
	struct bvec_iter_all iter_all;

	ASSERT(!bio_flagged(bio, BIO_CLONED));
	bio_for_each_segment_all(bvec, bio, iter_all) {
		struct page *page = bvec->bv_page;

		eb = (struct extent_buffer *)page->private;
		BUG_ON(!eb);
		done = atomic_dec_and_test(&eb->io_pages);

		if (bio->bi_status ||
		    test_bit(EXTENT_BUFFER_WRITE_ERR, &eb->bflags)) {
			ClearPageUptodate(page);
			set_btree_ioerr(page);
		}

		end_page_writeback(page);

		if (!done)
			continue;

		end_extent_buffer_writeback(eb);
	}

	bio_put(bio);
}

static noinline_for_stack int write_one_eb(struct extent_buffer *eb,
			struct writeback_control *wbc,
			struct extent_page_data *epd)
{
	u64 offset = eb->start;
	u32 nritems;
	int i, num_pages;
	unsigned long start, end;
	unsigned int write_flags = wbc_to_write_flags(wbc) | REQ_META;
	int ret = 0;

	clear_bit(EXTENT_BUFFER_WRITE_ERR, &eb->bflags);
	num_pages = num_extent_pages(eb);
	atomic_set(&eb->io_pages, num_pages);

	/* set btree blocks beyond nritems with 0 to avoid stale content. */
	nritems = btrfs_header_nritems(eb);
	if (btrfs_header_level(eb) > 0) {
		end = btrfs_node_key_ptr_offset(nritems);

		memzero_extent_buffer(eb, end, eb->len - end);
	} else {
		/*
		 * leaf:
		 * header 0 1 2 .. N ... data_N .. data_2 data_1 data_0
		 */
		start = btrfs_item_nr_offset(nritems);
		end = BTRFS_LEAF_DATA_OFFSET + leaf_data_end(eb);
		memzero_extent_buffer(eb, start, end - start);
	}

	for (i = 0; i < num_pages; i++) {
		struct page *p = eb->pages[i];

		clear_page_dirty_for_io(p);
		set_page_writeback(p);
		ret = submit_extent_page(REQ_OP_WRITE | write_flags, wbc,
					 p, offset, PAGE_SIZE, 0,
					 &epd->bio,
					 end_bio_extent_buffer_writepage,
					 0, 0, 0, false);
		if (ret) {
			set_btree_ioerr(p);
			if (PageWriteback(p))
				end_page_writeback(p);
			if (atomic_sub_and_test(num_pages - i, &eb->io_pages))
				end_extent_buffer_writeback(eb);
			ret = -EIO;
			break;
		}
		offset += PAGE_SIZE;
		update_nr_written(wbc, 1);
		unlock_page(p);
	}

	if (unlikely(ret)) {
		for (; i < num_pages; i++) {
			struct page *p = eb->pages[i];
			clear_page_dirty_for_io(p);
			unlock_page(p);
		}
	}

	return ret;
}

/*
 * Submit all page(s) of one extent buffer.
 *
 * @page:	the page of one extent buffer
 * @eb_context:	to determine if we need to submit this page, if current page
 *		belongs to this eb, we don't need to submit
 *
 * The caller should pass each page in their bytenr order, and here we use
 * @eb_context to determine if we have submitted pages of one extent buffer.
 *
 * If we have, we just skip until we hit a new page that doesn't belong to
 * current @eb_context.
 *
 * If not, we submit all the page(s) of the extent buffer.
 *
 * Return >0 if we have submitted the extent buffer successfully.
 * Return 0 if we don't need to submit the page, as it's already submitted by
 * previous call.
 * Return <0 for fatal error.
 */
static int submit_eb_page(struct page *page, struct writeback_control *wbc,
			  struct extent_page_data *epd,
			  struct extent_buffer **eb_context)
{
	struct address_space *mapping = page->mapping;
	struct extent_buffer *eb;
	int ret;

	if (!PagePrivate(page))
		return 0;

	spin_lock(&mapping->private_lock);
	if (!PagePrivate(page)) {
		spin_unlock(&mapping->private_lock);
		return 0;
	}

	eb = (struct extent_buffer *)page->private;

	/*
	 * Shouldn't happen and normally this would be a BUG_ON but no point
	 * crashing the machine for something we can survive anyway.
	 */
	if (WARN_ON(!eb)) {
		spin_unlock(&mapping->private_lock);
		return 0;
	}

	if (eb == *eb_context) {
		spin_unlock(&mapping->private_lock);
		return 0;
	}
	ret = atomic_inc_not_zero(&eb->refs);
	spin_unlock(&mapping->private_lock);
	if (!ret)
		return 0;

	*eb_context = eb;

	ret = lock_extent_buffer_for_io(eb, epd);
	if (ret <= 0) {
		free_extent_buffer(eb);
		return ret;
	}
	ret = write_one_eb(eb, wbc, epd);
	free_extent_buffer(eb);
	if (ret < 0)
		return ret;
	return 1;
}

int btree_write_cache_pages(struct address_space *mapping,
				   struct writeback_control *wbc)
{
	struct extent_buffer *eb_context = NULL;
	struct extent_page_data epd = {
		.bio = NULL,
		.extent_locked = 0,
		.sync_io = wbc->sync_mode == WB_SYNC_ALL,
	};
	struct btrfs_fs_info *fs_info = BTRFS_I(mapping->host)->root->fs_info;
	int ret = 0;
	int done = 0;
	int nr_to_write_done = 0;
	struct pagevec pvec;
	int nr_pages;
	pgoff_t index;
	pgoff_t end;		/* Inclusive */
	int scanned = 0;
	xa_mark_t tag;

	pagevec_init(&pvec);
	if (wbc->range_cyclic) {
		index = mapping->writeback_index; /* Start from prev offset */
		end = -1;
		/*
		 * Start from the beginning does not need to cycle over the
		 * range, mark it as scanned.
		 */
		scanned = (index == 0);
	} else {
		index = wbc->range_start >> PAGE_SHIFT;
		end = wbc->range_end >> PAGE_SHIFT;
		scanned = 1;
	}
	if (wbc->sync_mode == WB_SYNC_ALL)
		tag = PAGECACHE_TAG_TOWRITE;
	else
		tag = PAGECACHE_TAG_DIRTY;
retry:
	if (wbc->sync_mode == WB_SYNC_ALL)
		tag_pages_for_writeback(mapping, index, end);
	while (!done && !nr_to_write_done && (index <= end) &&
	       (nr_pages = pagevec_lookup_range_tag(&pvec, mapping, &index, end,
			tag))) {
		unsigned i;

		for (i = 0; i < nr_pages; i++) {
			struct page *page = pvec.pages[i];

			ret = submit_eb_page(page, wbc, &epd, &eb_context);
			if (ret == 0)
				continue;
			if (ret < 0) {
				done = 1;
				break;
			}

			/*
			 * the filesystem may choose to bump up nr_to_write.
			 * We have to make sure to honor the new nr_to_write
			 * at any time
			 */
			nr_to_write_done = wbc->nr_to_write <= 0;
		}
		pagevec_release(&pvec);
		cond_resched();
	}
	if (!scanned && !done) {
		/*
		 * We hit the last page and there is more work to be done: wrap
		 * back to the start of the file
		 */
		scanned = 1;
		index = 0;
		goto retry;
	}
	if (ret < 0) {
		end_write_bio(&epd, ret);
		return ret;
	}
	/*
	 * If something went wrong, don't allow any metadata write bio to be
	 * submitted.
	 *
	 * This would prevent use-after-free if we had dirty pages not
	 * cleaned up, which can still happen by fuzzed images.
	 *
	 * - Bad extent tree
	 *   Allowing existing tree block to be allocated for other trees.
	 *
	 * - Log tree operations
	 *   Exiting tree blocks get allocated to log tree, bumps its
	 *   generation, then get cleaned in tree re-balance.
	 *   Such tree block will not be written back, since it's clean,
	 *   thus no WRITTEN flag set.
	 *   And after log writes back, this tree block is not traced by
	 *   any dirty extent_io_tree.
	 *
	 * - Offending tree block gets re-dirtied from its original owner
	 *   Since it has bumped generation, no WRITTEN flag, it can be
	 *   reused without COWing. This tree block will not be traced
	 *   by btrfs_transaction::dirty_pages.
	 *
	 *   Now such dirty tree block will not be cleaned by any dirty
	 *   extent io tree. Thus we don't want to submit such wild eb
	 *   if the fs already has error.
	 */
	if (!test_bit(BTRFS_FS_STATE_ERROR, &fs_info->fs_state)) {
		ret = flush_write_bio(&epd);
	} else {
		ret = -EROFS;
		end_write_bio(&epd, ret);
	}
	return ret;
}

/**
 * write_cache_pages - walk the list of dirty pages of the given address space and write all of them.
 * @mapping: address space structure to write
 * @wbc: subtract the number of written pages from *@wbc->nr_to_write
 * @data: data passed to __extent_writepage function
 *
 * If a page is already under I/O, write_cache_pages() skips it, even
 * if it's dirty.  This is desirable behaviour for memory-cleaning writeback,
 * but it is INCORRECT for data-integrity system calls such as fsync().  fsync()
 * and msync() need to guarantee that all the data which was dirty at the time
 * the call was made get new I/O started against them.  If wbc->sync_mode is
 * WB_SYNC_ALL then we were called for data integrity and we must wait for
 * existing IO to complete.
 */
static int extent_write_cache_pages(struct address_space *mapping,
			     struct writeback_control *wbc,
			     struct extent_page_data *epd)
{
	struct inode *inode = mapping->host;
	int ret = 0;
	int done = 0;
	int nr_to_write_done = 0;
	struct pagevec pvec;
	int nr_pages;
	pgoff_t index;
	pgoff_t end;		/* Inclusive */
	pgoff_t done_index;
	int range_whole = 0;
	int scanned = 0;
	xa_mark_t tag;

	/*
	 * We have to hold onto the inode so that ordered extents can do their
	 * work when the IO finishes.  The alternative to this is failing to add
	 * an ordered extent if the igrab() fails there and that is a huge pain
	 * to deal with, so instead just hold onto the inode throughout the
	 * writepages operation.  If it fails here we are freeing up the inode
	 * anyway and we'd rather not waste our time writing out stuff that is
	 * going to be truncated anyway.
	 */
	if (!igrab(inode))
		return 0;

	pagevec_init(&pvec);
	if (wbc->range_cyclic) {
		index = mapping->writeback_index; /* Start from prev offset */
		end = -1;
		/*
		 * Start from the beginning does not need to cycle over the
		 * range, mark it as scanned.
		 */
		scanned = (index == 0);
	} else {
		index = wbc->range_start >> PAGE_SHIFT;
		end = wbc->range_end >> PAGE_SHIFT;
		if (wbc->range_start == 0 && wbc->range_end == LLONG_MAX)
			range_whole = 1;
		scanned = 1;
	}

	/*
	 * We do the tagged writepage as long as the snapshot flush bit is set
	 * and we are the first one who do the filemap_flush() on this inode.
	 *
	 * The nr_to_write == LONG_MAX is needed to make sure other flushers do
	 * not race in and drop the bit.
	 */
	if (range_whole && wbc->nr_to_write == LONG_MAX &&
	    test_and_clear_bit(BTRFS_INODE_SNAPSHOT_FLUSH,
			       &BTRFS_I(inode)->runtime_flags))
		wbc->tagged_writepages = 1;

	if (wbc->sync_mode == WB_SYNC_ALL || wbc->tagged_writepages)
		tag = PAGECACHE_TAG_TOWRITE;
	else
		tag = PAGECACHE_TAG_DIRTY;
retry:
	if (wbc->sync_mode == WB_SYNC_ALL || wbc->tagged_writepages)
		tag_pages_for_writeback(mapping, index, end);
	done_index = index;
	while (!done && !nr_to_write_done && (index <= end) &&
			(nr_pages = pagevec_lookup_range_tag(&pvec, mapping,
						&index, end, tag))) {
		unsigned i;

		for (i = 0; i < nr_pages; i++) {
			struct page *page = pvec.pages[i];

			done_index = page->index + 1;
			/*
			 * At this point we hold neither the i_pages lock nor
			 * the page lock: the page may be truncated or
			 * invalidated (changing page->mapping to NULL),
			 * or even swizzled back from swapper_space to
			 * tmpfs file mapping
			 */
			if (!trylock_page(page)) {
				ret = flush_write_bio(epd);
				BUG_ON(ret < 0);
				lock_page(page);
			}

			if (unlikely(page->mapping != mapping)) {
				unlock_page(page);
				continue;
			}

			if (wbc->sync_mode != WB_SYNC_NONE) {
				if (PageWriteback(page)) {
					ret = flush_write_bio(epd);
					BUG_ON(ret < 0);
				}
				wait_on_page_writeback(page);
			}

			if (PageWriteback(page) ||
			    !clear_page_dirty_for_io(page)) {
				unlock_page(page);
				continue;
			}

			ret = __extent_writepage(page, wbc, epd);
			if (ret < 0) {
				done = 1;
				break;
			}

			/*
			 * the filesystem may choose to bump up nr_to_write.
			 * We have to make sure to honor the new nr_to_write
			 * at any time
			 */
			nr_to_write_done = wbc->nr_to_write <= 0;
		}
		pagevec_release(&pvec);
		cond_resched();
	}
	if (!scanned && !done) {
		/*
		 * We hit the last page and there is more work to be done: wrap
		 * back to the start of the file
		 */
		scanned = 1;
		index = 0;

		/*
		 * If we're looping we could run into a page that is locked by a
		 * writer and that writer could be waiting on writeback for a
		 * page in our current bio, and thus deadlock, so flush the
		 * write bio here.
		 */
		ret = flush_write_bio(epd);
		if (!ret)
			goto retry;
	}

	if (wbc->range_cyclic || (wbc->nr_to_write > 0 && range_whole))
		mapping->writeback_index = done_index;

	btrfs_add_delayed_iput(inode);
	return ret;
}

int extent_write_full_page(struct page *page, struct writeback_control *wbc)
{
	int ret;
	struct extent_page_data epd = {
		.bio = NULL,
		.extent_locked = 0,
		.sync_io = wbc->sync_mode == WB_SYNC_ALL,
	};

	ret = __extent_writepage(page, wbc, &epd);
	ASSERT(ret <= 0);
	if (ret < 0) {
		end_write_bio(&epd, ret);
		return ret;
	}

	ret = flush_write_bio(&epd);
	ASSERT(ret <= 0);
	return ret;
}

int extent_write_locked_range(struct inode *inode, u64 start, u64 end,
			      int mode)
{
	int ret = 0;
	struct address_space *mapping = inode->i_mapping;
	struct page *page;
	unsigned long nr_pages = (end - start + PAGE_SIZE) >>
		PAGE_SHIFT;

	struct extent_page_data epd = {
		.bio = NULL,
		.extent_locked = 1,
		.sync_io = mode == WB_SYNC_ALL,
	};
	struct writeback_control wbc_writepages = {
		.sync_mode	= mode,
		.nr_to_write	= nr_pages * 2,
		.range_start	= start,
		.range_end	= end + 1,
		/* We're called from an async helper function */
		.punt_to_cgroup	= 1,
		.no_cgroup_owner = 1,
	};

	wbc_attach_fdatawrite_inode(&wbc_writepages, inode);
	while (start <= end) {
		page = find_get_page(mapping, start >> PAGE_SHIFT);
		if (clear_page_dirty_for_io(page))
			ret = __extent_writepage(page, &wbc_writepages, &epd);
		else {
			btrfs_writepage_endio_finish_ordered(page, start,
						    start + PAGE_SIZE - 1, 1);
			unlock_page(page);
		}
		put_page(page);
		start += PAGE_SIZE;
	}

	ASSERT(ret <= 0);
	if (ret == 0)
		ret = flush_write_bio(&epd);
	else
		end_write_bio(&epd, ret);

	wbc_detach_inode(&wbc_writepages);
	return ret;
}

int extent_writepages(struct address_space *mapping,
		      struct writeback_control *wbc)
{
	int ret = 0;
	struct extent_page_data epd = {
		.bio = NULL,
		.extent_locked = 0,
		.sync_io = wbc->sync_mode == WB_SYNC_ALL,
	};

	ret = extent_write_cache_pages(mapping, wbc, &epd);
	ASSERT(ret <= 0);
	if (ret < 0) {
		end_write_bio(&epd, ret);
		return ret;
	}
	ret = flush_write_bio(&epd);
	return ret;
}

void extent_readahead(struct readahead_control *rac)
{
	struct bio *bio = NULL;
	unsigned long bio_flags = 0;
	struct page *pagepool[16];
	struct extent_map *em_cached = NULL;
	u64 prev_em_start = (u64)-1;
	int nr;

	while ((nr = readahead_page_batch(rac, pagepool))) {
		u64 contig_start = page_offset(pagepool[0]);
		u64 contig_end = page_offset(pagepool[nr - 1]) + PAGE_SIZE - 1;

		ASSERT(contig_start + nr * PAGE_SIZE - 1 == contig_end);

		contiguous_readpages(pagepool, nr, contig_start, contig_end,
				&em_cached, &bio, &bio_flags, &prev_em_start);
	}

	if (em_cached)
		free_extent_map(em_cached);

	if (bio) {
		if (submit_one_bio(bio, 0, bio_flags))
			return;
	}
}

/*
 * basic invalidatepage code, this waits on any locked or writeback
 * ranges corresponding to the page, and then deletes any extent state
 * records from the tree
 */
int extent_invalidatepage(struct extent_io_tree *tree,
			  struct page *page, unsigned long offset)
{
	struct extent_state *cached_state = NULL;
	u64 start = page_offset(page);
	u64 end = start + PAGE_SIZE - 1;
	size_t blocksize = page->mapping->host->i_sb->s_blocksize;

	/* This function is only called for the btree inode */
	ASSERT(tree->owner == IO_TREE_BTREE_INODE_IO);

	start += ALIGN(offset, blocksize);
	if (start > end)
		return 0;

	lock_extent_bits(tree, start, end, &cached_state);
	wait_on_page_writeback(page);

	/*
	 * Currently for btree io tree, only EXTENT_LOCKED is utilized,
	 * so here we only need to unlock the extent range to free any
	 * existing extent state.
	 */
	unlock_extent_cached(tree, start, end, &cached_state);
	return 0;
}

/*
 * a helper for releasepage, this tests for areas of the page that
 * are locked or under IO and drops the related state bits if it is safe
 * to drop the page.
 */
static int try_release_extent_state(struct extent_io_tree *tree,
				    struct page *page, gfp_t mask)
{
	u64 start = page_offset(page);
	u64 end = start + PAGE_SIZE - 1;
	int ret = 1;

	if (test_range_bit(tree, start, end, EXTENT_LOCKED, 0, NULL)) {
		ret = 0;
	} else {
		/*
		 * At this point we can safely clear everything except the
		 * locked bit, the nodatasum bit and the delalloc new bit.
		 * The delalloc new bit will be cleared by ordered extent
		 * completion.
		 */
		ret = __clear_extent_bit(tree, start, end,
			 ~(EXTENT_LOCKED | EXTENT_NODATASUM | EXTENT_DELALLOC_NEW),
			 0, 0, NULL, mask, NULL);

		/* if clear_extent_bit failed for enomem reasons,
		 * we can't allow the release to continue.
		 */
		if (ret < 0)
			ret = 0;
		else
			ret = 1;
	}
	return ret;
}

/*
 * a helper for releasepage.  As long as there are no locked extents
 * in the range corresponding to the page, both state records and extent
 * map records are removed
 */
int try_release_extent_mapping(struct page *page, gfp_t mask)
{
	struct extent_map *em;
	u64 start = page_offset(page);
	u64 end = start + PAGE_SIZE - 1;
	struct btrfs_inode *btrfs_inode = BTRFS_I(page->mapping->host);
	struct extent_io_tree *tree = &btrfs_inode->io_tree;
	struct extent_map_tree *map = &btrfs_inode->extent_tree;

	if (gfpflags_allow_blocking(mask) &&
	    page->mapping->host->i_size > SZ_16M) {
		u64 len;
		while (start <= end) {
			struct btrfs_fs_info *fs_info;
			u64 cur_gen;

			len = end - start + 1;
			write_lock(&map->lock);
			em = lookup_extent_mapping(map, start, len);
			if (!em) {
				write_unlock(&map->lock);
				break;
			}
			if (test_bit(EXTENT_FLAG_PINNED, &em->flags) ||
			    em->start != start) {
				write_unlock(&map->lock);
				free_extent_map(em);
				break;
			}
			if (test_range_bit(tree, em->start,
					   extent_map_end(em) - 1,
					   EXTENT_LOCKED, 0, NULL))
				goto next;
			/*
			 * If it's not in the list of modified extents, used
			 * by a fast fsync, we can remove it. If it's being
			 * logged we can safely remove it since fsync took an
			 * extra reference on the em.
			 */
			if (list_empty(&em->list) ||
			    test_bit(EXTENT_FLAG_LOGGING, &em->flags))
				goto remove_em;
			/*
			 * If it's in the list of modified extents, remove it
			 * only if its generation is older then the current one,
			 * in which case we don't need it for a fast fsync.
			 * Otherwise don't remove it, we could be racing with an
			 * ongoing fast fsync that could miss the new extent.
			 */
			fs_info = btrfs_inode->root->fs_info;
			spin_lock(&fs_info->trans_lock);
			cur_gen = fs_info->generation;
			spin_unlock(&fs_info->trans_lock);
			if (em->generation >= cur_gen)
				goto next;
remove_em:
			/*
			 * We only remove extent maps that are not in the list of
			 * modified extents or that are in the list but with a
			 * generation lower then the current generation, so there
			 * is no need to set the full fsync flag on the inode (it
			 * hurts the fsync performance for workloads with a data
			 * size that exceeds or is close to the system's memory).
			 */
			remove_extent_mapping(map, em);
			/* once for the rb tree */
			free_extent_map(em);
next:
			start = extent_map_end(em);
			write_unlock(&map->lock);

			/* once for us */
			free_extent_map(em);

			cond_resched(); /* Allow large-extent preemption. */
		}
	}
	return try_release_extent_state(tree, page, mask);
}

/*
 * helper function for fiemap, which doesn't want to see any holes.
 * This maps until we find something past 'last'
 */
static struct extent_map *get_extent_skip_holes(struct btrfs_inode *inode,
						u64 offset, u64 last)
{
	u64 sectorsize = btrfs_inode_sectorsize(inode);
	struct extent_map *em;
	u64 len;

	if (offset >= last)
		return NULL;

	while (1) {
		len = last - offset;
		if (len == 0)
			break;
		len = ALIGN(len, sectorsize);
		em = btrfs_get_extent_fiemap(inode, offset, len);
		if (IS_ERR_OR_NULL(em))
			return em;

		/* if this isn't a hole return it */
		if (em->block_start != EXTENT_MAP_HOLE)
			return em;

		/* this is a hole, advance to the next extent */
		offset = extent_map_end(em);
		free_extent_map(em);
		if (offset >= last)
			break;
	}
	return NULL;
}

/*
 * To cache previous fiemap extent
 *
 * Will be used for merging fiemap extent
 */
struct fiemap_cache {
	u64 offset;
	u64 phys;
	u64 len;
	u32 flags;
	bool cached;
};

/*
 * Helper to submit fiemap extent.
 *
 * Will try to merge current fiemap extent specified by @offset, @phys,
 * @len and @flags with cached one.
 * And only when we fails to merge, cached one will be submitted as
 * fiemap extent.
 *
 * Return value is the same as fiemap_fill_next_extent().
 */
static int emit_fiemap_extent(struct fiemap_extent_info *fieinfo,
				struct fiemap_cache *cache,
				u64 offset, u64 phys, u64 len, u32 flags)
{
	int ret = 0;

	if (!cache->cached)
		goto assign;

	/*
	 * Sanity check, extent_fiemap() should have ensured that new
	 * fiemap extent won't overlap with cached one.
	 * Not recoverable.
	 *
	 * NOTE: Physical address can overlap, due to compression
	 */
	if (cache->offset + cache->len > offset) {
		WARN_ON(1);
		return -EINVAL;
	}

	/*
	 * Only merges fiemap extents if
	 * 1) Their logical addresses are continuous
	 *
	 * 2) Their physical addresses are continuous
	 *    So truly compressed (physical size smaller than logical size)
	 *    extents won't get merged with each other
	 *
	 * 3) Share same flags except FIEMAP_EXTENT_LAST
	 *    So regular extent won't get merged with prealloc extent
	 */
	if (cache->offset + cache->len  == offset &&
	    cache->phys + cache->len == phys  &&
	    (cache->flags & ~FIEMAP_EXTENT_LAST) ==
			(flags & ~FIEMAP_EXTENT_LAST)) {
		cache->len += len;
		cache->flags |= flags;
		goto try_submit_last;
	}

	/* Not mergeable, need to submit cached one */
	ret = fiemap_fill_next_extent(fieinfo, cache->offset, cache->phys,
				      cache->len, cache->flags);
	cache->cached = false;
	if (ret)
		return ret;
assign:
	cache->cached = true;
	cache->offset = offset;
	cache->phys = phys;
	cache->len = len;
	cache->flags = flags;
try_submit_last:
	if (cache->flags & FIEMAP_EXTENT_LAST) {
		ret = fiemap_fill_next_extent(fieinfo, cache->offset,
				cache->phys, cache->len, cache->flags);
		cache->cached = false;
	}
	return ret;
}

/*
 * Emit last fiemap cache
 *
 * The last fiemap cache may still be cached in the following case:
 * 0		      4k		    8k
 * |<- Fiemap range ->|
 * |<------------  First extent ----------->|
 *
 * In this case, the first extent range will be cached but not emitted.
 * So we must emit it before ending extent_fiemap().
 */
static int emit_last_fiemap_cache(struct fiemap_extent_info *fieinfo,
				  struct fiemap_cache *cache)
{
	int ret;

	if (!cache->cached)
		return 0;

	ret = fiemap_fill_next_extent(fieinfo, cache->offset, cache->phys,
				      cache->len, cache->flags);
	cache->cached = false;
	if (ret > 0)
		ret = 0;
	return ret;
}

int extent_fiemap(struct btrfs_inode *inode, struct fiemap_extent_info *fieinfo,
		  u64 start, u64 len)
{
	int ret = 0;
	u64 off = start;
	u64 max = start + len;
	u32 flags = 0;
	u32 found_type;
	u64 last;
	u64 last_for_get_extent = 0;
	u64 disko = 0;
	u64 isize = i_size_read(&inode->vfs_inode);
	struct btrfs_key found_key;
	struct extent_map *em = NULL;
	struct extent_state *cached_state = NULL;
	struct btrfs_path *path;
	struct btrfs_root *root = inode->root;
	struct fiemap_cache cache = { 0 };
	struct ulist *roots;
	struct ulist *tmp_ulist;
	int end = 0;
	u64 em_start = 0;
	u64 em_len = 0;
	u64 em_end = 0;

	if (len == 0)
		return -EINVAL;

	path = btrfs_alloc_path();
	if (!path)
		return -ENOMEM;

	roots = ulist_alloc(GFP_KERNEL);
	tmp_ulist = ulist_alloc(GFP_KERNEL);
	if (!roots || !tmp_ulist) {
		ret = -ENOMEM;
		goto out_free_ulist;
	}

	start = round_down(start, btrfs_inode_sectorsize(inode));
	len = round_up(max, btrfs_inode_sectorsize(inode)) - start;

	/*
	 * lookup the last file extent.  We're not using i_size here
	 * because there might be preallocation past i_size
	 */
	ret = btrfs_lookup_file_extent(NULL, root, path, btrfs_ino(inode), -1,
				       0);
	if (ret < 0) {
		goto out_free_ulist;
	} else {
		WARN_ON(!ret);
		if (ret == 1)
			ret = 0;
	}

	path->slots[0]--;
	btrfs_item_key_to_cpu(path->nodes[0], &found_key, path->slots[0]);
	found_type = found_key.type;

	/* No extents, but there might be delalloc bits */
	if (found_key.objectid != btrfs_ino(inode) ||
	    found_type != BTRFS_EXTENT_DATA_KEY) {
		/* have to trust i_size as the end */
		last = (u64)-1;
		last_for_get_extent = isize;
	} else {
		/*
		 * remember the start of the last extent.  There are a
		 * bunch of different factors that go into the length of the
		 * extent, so its much less complex to remember where it started
		 */
		last = found_key.offset;
		last_for_get_extent = last + 1;
	}
	btrfs_release_path(path);

	/*
	 * we might have some extents allocated but more delalloc past those
	 * extents.  so, we trust isize unless the start of the last extent is
	 * beyond isize
	 */
	if (last < isize) {
		last = (u64)-1;
		last_for_get_extent = isize;
	}

	lock_extent_bits(&inode->io_tree, start, start + len - 1,
			 &cached_state);

	em = get_extent_skip_holes(inode, start, last_for_get_extent);
	if (!em)
		goto out;
	if (IS_ERR(em)) {
		ret = PTR_ERR(em);
		goto out;
	}

	while (!end) {
		u64 offset_in_extent = 0;

		/* break if the extent we found is outside the range */
		if (em->start >= max || extent_map_end(em) < off)
			break;

		/*
		 * get_extent may return an extent that starts before our
		 * requested range.  We have to make sure the ranges
		 * we return to fiemap always move forward and don't
		 * overlap, so adjust the offsets here
		 */
		em_start = max(em->start, off);

		/*
		 * record the offset from the start of the extent
		 * for adjusting the disk offset below.  Only do this if the
		 * extent isn't compressed since our in ram offset may be past
		 * what we have actually allocated on disk.
		 */
		if (!test_bit(EXTENT_FLAG_COMPRESSED, &em->flags))
			offset_in_extent = em_start - em->start;
		em_end = extent_map_end(em);
		em_len = em_end - em_start;
		flags = 0;
		if (em->block_start < EXTENT_MAP_LAST_BYTE)
			disko = em->block_start + offset_in_extent;
		else
			disko = 0;

		/*
		 * bump off for our next call to get_extent
		 */
		off = extent_map_end(em);
		if (off >= max)
			end = 1;

		if (em->block_start == EXTENT_MAP_LAST_BYTE) {
			end = 1;
			flags |= FIEMAP_EXTENT_LAST;
		} else if (em->block_start == EXTENT_MAP_INLINE) {
			flags |= (FIEMAP_EXTENT_DATA_INLINE |
				  FIEMAP_EXTENT_NOT_ALIGNED);
		} else if (em->block_start == EXTENT_MAP_DELALLOC) {
			flags |= (FIEMAP_EXTENT_DELALLOC |
				  FIEMAP_EXTENT_UNKNOWN);
		} else if (fieinfo->fi_extents_max) {
			u64 bytenr = em->block_start -
				(em->start - em->orig_start);

			/*
			 * As btrfs supports shared space, this information
			 * can be exported to userspace tools via
			 * flag FIEMAP_EXTENT_SHARED.  If fi_extents_max == 0
			 * then we're just getting a count and we can skip the
			 * lookup stuff.
			 */
			ret = btrfs_check_shared(root, btrfs_ino(inode),
						 bytenr, roots, tmp_ulist);
			if (ret < 0)
				goto out_free;
			if (ret)
				flags |= FIEMAP_EXTENT_SHARED;
			ret = 0;
		}
		if (test_bit(EXTENT_FLAG_COMPRESSED, &em->flags))
			flags |= FIEMAP_EXTENT_ENCODED;
		if (test_bit(EXTENT_FLAG_PREALLOC, &em->flags))
			flags |= FIEMAP_EXTENT_UNWRITTEN;

		free_extent_map(em);
		em = NULL;
		if ((em_start >= last) || em_len == (u64)-1 ||
		   (last == (u64)-1 && isize <= em_end)) {
			flags |= FIEMAP_EXTENT_LAST;
			end = 1;
		}

		/* now scan forward to see if this is really the last extent. */
		em = get_extent_skip_holes(inode, off, last_for_get_extent);
		if (IS_ERR(em)) {
			ret = PTR_ERR(em);
			goto out;
		}
		if (!em) {
			flags |= FIEMAP_EXTENT_LAST;
			end = 1;
		}
		ret = emit_fiemap_extent(fieinfo, &cache, em_start, disko,
					   em_len, flags);
		if (ret) {
			if (ret == 1)
				ret = 0;
			goto out_free;
		}
	}
out_free:
	if (!ret)
		ret = emit_last_fiemap_cache(fieinfo, &cache);
	free_extent_map(em);
out:
	unlock_extent_cached(&inode->io_tree, start, start + len - 1,
			     &cached_state);

out_free_ulist:
	btrfs_free_path(path);
	ulist_free(roots);
	ulist_free(tmp_ulist);
	return ret;
}

static void __free_extent_buffer(struct extent_buffer *eb)
{
	kmem_cache_free(extent_buffer_cache, eb);
}

int extent_buffer_under_io(const struct extent_buffer *eb)
{
	return (atomic_read(&eb->io_pages) ||
		test_bit(EXTENT_BUFFER_WRITEBACK, &eb->bflags) ||
		test_bit(EXTENT_BUFFER_DIRTY, &eb->bflags));
}

/*
 * Release all pages attached to the extent buffer.
 */
static void btrfs_release_extent_buffer_pages(struct extent_buffer *eb)
{
	int i;
	int num_pages;
	int mapped = !test_bit(EXTENT_BUFFER_UNMAPPED, &eb->bflags);

	BUG_ON(extent_buffer_under_io(eb));

	num_pages = num_extent_pages(eb);
	for (i = 0; i < num_pages; i++) {
		struct page *page = eb->pages[i];

		if (!page)
			continue;
		if (mapped)
			spin_lock(&page->mapping->private_lock);
		/*
		 * We do this since we'll remove the pages after we've
		 * removed the eb from the radix tree, so we could race
		 * and have this page now attached to the new eb.  So
		 * only clear page_private if it's still connected to
		 * this eb.
		 */
		if (PagePrivate(page) &&
		    page->private == (unsigned long)eb) {
			BUG_ON(test_bit(EXTENT_BUFFER_DIRTY, &eb->bflags));
			BUG_ON(PageDirty(page));
			BUG_ON(PageWriteback(page));
			/*
			 * We need to make sure we haven't be attached
			 * to a new eb.
			 */
			detach_page_private(page);
		}

		if (mapped)
			spin_unlock(&page->mapping->private_lock);

		/* One for when we allocated the page */
		put_page(page);
	}
}

/*
 * Helper for releasing the extent buffer.
 */
static inline void btrfs_release_extent_buffer(struct extent_buffer *eb)
{
	btrfs_release_extent_buffer_pages(eb);
	btrfs_leak_debug_del(&eb->fs_info->eb_leak_lock, &eb->leak_list);
	__free_extent_buffer(eb);
}

static struct extent_buffer *
__alloc_extent_buffer(struct btrfs_fs_info *fs_info, u64 start,
		      unsigned long len)
{
	struct extent_buffer *eb = NULL;

	eb = kmem_cache_zalloc(extent_buffer_cache, GFP_NOFS|__GFP_NOFAIL);
	eb->start = start;
	eb->len = len;
	eb->fs_info = fs_info;
	eb->bflags = 0;
	init_rwsem(&eb->lock);

	btrfs_leak_debug_add(&fs_info->eb_leak_lock, &eb->leak_list,
			     &fs_info->allocated_ebs);

	spin_lock_init(&eb->refs_lock);
	atomic_set(&eb->refs, 1);
	atomic_set(&eb->io_pages, 0);

	ASSERT(len <= BTRFS_MAX_METADATA_BLOCKSIZE);

	return eb;
}

struct extent_buffer *btrfs_clone_extent_buffer(const struct extent_buffer *src)
{
	int i;
	struct page *p;
	struct extent_buffer *new;
	int num_pages = num_extent_pages(src);

	new = __alloc_extent_buffer(src->fs_info, src->start, src->len);
	if (new == NULL)
		return NULL;

	for (i = 0; i < num_pages; i++) {
		p = alloc_page(GFP_NOFS);
		if (!p) {
			btrfs_release_extent_buffer(new);
			return NULL;
		}
		attach_extent_buffer_page(new, p);
		WARN_ON(PageDirty(p));
		SetPageUptodate(p);
		new->pages[i] = p;
		copy_page(page_address(p), page_address(src->pages[i]));
	}

	set_bit(EXTENT_BUFFER_UPTODATE, &new->bflags);
	set_bit(EXTENT_BUFFER_UNMAPPED, &new->bflags);

	return new;
}

struct extent_buffer *__alloc_dummy_extent_buffer(struct btrfs_fs_info *fs_info,
						  u64 start, unsigned long len)
{
	struct extent_buffer *eb;
	int num_pages;
	int i;

	eb = __alloc_extent_buffer(fs_info, start, len);
	if (!eb)
		return NULL;

	num_pages = num_extent_pages(eb);
	for (i = 0; i < num_pages; i++) {
		eb->pages[i] = alloc_page(GFP_NOFS);
		if (!eb->pages[i])
			goto err;
	}
	set_extent_buffer_uptodate(eb);
	btrfs_set_header_nritems(eb, 0);
	set_bit(EXTENT_BUFFER_UNMAPPED, &eb->bflags);

	return eb;
err:
	for (; i > 0; i--)
		__free_page(eb->pages[i - 1]);
	__free_extent_buffer(eb);
	return NULL;
}

struct extent_buffer *alloc_dummy_extent_buffer(struct btrfs_fs_info *fs_info,
						u64 start)
{
	return __alloc_dummy_extent_buffer(fs_info, start, fs_info->nodesize);
}

static void check_buffer_tree_ref(struct extent_buffer *eb)
{
	int refs;
	/*
	 * The TREE_REF bit is first set when the extent_buffer is added
	 * to the radix tree. It is also reset, if unset, when a new reference
	 * is created by find_extent_buffer.
	 *
	 * It is only cleared in two cases: freeing the last non-tree
	 * reference to the extent_buffer when its STALE bit is set or
	 * calling releasepage when the tree reference is the only reference.
	 *
	 * In both cases, care is taken to ensure that the extent_buffer's
	 * pages are not under io. However, releasepage can be concurrently
	 * called with creating new references, which is prone to race
	 * conditions between the calls to check_buffer_tree_ref in those
	 * codepaths and clearing TREE_REF in try_release_extent_buffer.
	 *
	 * The actual lifetime of the extent_buffer in the radix tree is
	 * adequately protected by the refcount, but the TREE_REF bit and
	 * its corresponding reference are not. To protect against this
	 * class of races, we call check_buffer_tree_ref from the codepaths
	 * which trigger io after they set eb->io_pages. Note that once io is
	 * initiated, TREE_REF can no longer be cleared, so that is the
	 * moment at which any such race is best fixed.
	 */
	refs = atomic_read(&eb->refs);
	if (refs >= 2 && test_bit(EXTENT_BUFFER_TREE_REF, &eb->bflags))
		return;

	spin_lock(&eb->refs_lock);
	if (!test_and_set_bit(EXTENT_BUFFER_TREE_REF, &eb->bflags))
		atomic_inc(&eb->refs);
	spin_unlock(&eb->refs_lock);
}

static void mark_extent_buffer_accessed(struct extent_buffer *eb,
		struct page *accessed)
{
	int num_pages, i;

	check_buffer_tree_ref(eb);

	num_pages = num_extent_pages(eb);
	for (i = 0; i < num_pages; i++) {
		struct page *p = eb->pages[i];

		if (p != accessed)
			mark_page_accessed(p);
	}
}

struct extent_buffer *find_extent_buffer(struct btrfs_fs_info *fs_info,
					 u64 start)
{
	struct extent_buffer *eb;

	rcu_read_lock();
	eb = radix_tree_lookup(&fs_info->buffer_radix,
			       start >> fs_info->sectorsize_bits);
	if (eb && atomic_inc_not_zero(&eb->refs)) {
		rcu_read_unlock();
		/*
		 * Lock our eb's refs_lock to avoid races with
		 * free_extent_buffer. When we get our eb it might be flagged
		 * with EXTENT_BUFFER_STALE and another task running
		 * free_extent_buffer might have seen that flag set,
		 * eb->refs == 2, that the buffer isn't under IO (dirty and
		 * writeback flags not set) and it's still in the tree (flag
		 * EXTENT_BUFFER_TREE_REF set), therefore being in the process
		 * of decrementing the extent buffer's reference count twice.
		 * So here we could race and increment the eb's reference count,
		 * clear its stale flag, mark it as dirty and drop our reference
		 * before the other task finishes executing free_extent_buffer,
		 * which would later result in an attempt to free an extent
		 * buffer that is dirty.
		 */
		if (test_bit(EXTENT_BUFFER_STALE, &eb->bflags)) {
			spin_lock(&eb->refs_lock);
			spin_unlock(&eb->refs_lock);
		}
		mark_extent_buffer_accessed(eb, NULL);
		return eb;
	}
	rcu_read_unlock();

	return NULL;
}

#ifdef CONFIG_BTRFS_FS_RUN_SANITY_TESTS
struct extent_buffer *alloc_test_extent_buffer(struct btrfs_fs_info *fs_info,
					u64 start)
{
	struct extent_buffer *eb, *exists = NULL;
	int ret;

	eb = find_extent_buffer(fs_info, start);
	if (eb)
		return eb;
	eb = alloc_dummy_extent_buffer(fs_info, start);
	if (!eb)
		return ERR_PTR(-ENOMEM);
	eb->fs_info = fs_info;
again:
	ret = radix_tree_preload(GFP_NOFS);
	if (ret) {
		exists = ERR_PTR(ret);
		goto free_eb;
	}
	spin_lock(&fs_info->buffer_lock);
	ret = radix_tree_insert(&fs_info->buffer_radix,
				start >> fs_info->sectorsize_bits, eb);
	spin_unlock(&fs_info->buffer_lock);
	radix_tree_preload_end();
	if (ret == -EEXIST) {
		exists = find_extent_buffer(fs_info, start);
		if (exists)
			goto free_eb;
		else
			goto again;
	}
	check_buffer_tree_ref(eb);
	set_bit(EXTENT_BUFFER_IN_TREE, &eb->bflags);

	return eb;
free_eb:
	btrfs_release_extent_buffer(eb);
	return exists;
}
#endif

struct extent_buffer *alloc_extent_buffer(struct btrfs_fs_info *fs_info,
					  u64 start, u64 owner_root, int level)
{
	unsigned long len = fs_info->nodesize;
	int num_pages;
	int i;
	unsigned long index = start >> PAGE_SHIFT;
	struct extent_buffer *eb;
	struct extent_buffer *exists = NULL;
	struct page *p;
	struct address_space *mapping = fs_info->btree_inode->i_mapping;
	int uptodate = 1;
	int ret;

	if (!IS_ALIGNED(start, fs_info->sectorsize)) {
		btrfs_err(fs_info, "bad tree block start %llu", start);
		return ERR_PTR(-EINVAL);
	}

	if (fs_info->sectorsize < PAGE_SIZE &&
	    offset_in_page(start) + len > PAGE_SIZE) {
		btrfs_err(fs_info,
		"tree block crosses page boundary, start %llu nodesize %lu",
			  start, len);
		return ERR_PTR(-EINVAL);
	}

	eb = find_extent_buffer(fs_info, start);
	if (eb)
		return eb;

	eb = __alloc_extent_buffer(fs_info, start, len);
	if (!eb)
		return ERR_PTR(-ENOMEM);
	btrfs_set_buffer_lockdep_class(owner_root, eb, level);

	num_pages = num_extent_pages(eb);
	for (i = 0; i < num_pages; i++, index++) {
		p = find_or_create_page(mapping, index, GFP_NOFS|__GFP_NOFAIL);
		if (!p) {
			exists = ERR_PTR(-ENOMEM);
			goto free_eb;
		}

		spin_lock(&mapping->private_lock);
		if (PagePrivate(p)) {
			/*
			 * We could have already allocated an eb for this page
			 * and attached one so lets see if we can get a ref on
			 * the existing eb, and if we can we know it's good and
			 * we can just return that one, else we know we can just
			 * overwrite page->private.
			 */
			exists = (struct extent_buffer *)p->private;
			if (atomic_inc_not_zero(&exists->refs)) {
				spin_unlock(&mapping->private_lock);
				unlock_page(p);
				put_page(p);
				mark_extent_buffer_accessed(exists, p);
				goto free_eb;
			}
			exists = NULL;

			WARN_ON(PageDirty(p));
			detach_page_private(p);
		}
		attach_extent_buffer_page(eb, p);
		spin_unlock(&mapping->private_lock);
		WARN_ON(PageDirty(p));
		eb->pages[i] = p;
		if (!PageUptodate(p))
			uptodate = 0;

		/*
		 * We can't unlock the pages just yet since the extent buffer
		 * hasn't been properly inserted in the radix tree, this
		 * opens a race with btree_releasepage which can free a page
		 * while we are still filling in all pages for the buffer and
		 * we could crash.
		 */
	}
	if (uptodate)
		set_bit(EXTENT_BUFFER_UPTODATE, &eb->bflags);
again:
	ret = radix_tree_preload(GFP_NOFS);
	if (ret) {
		exists = ERR_PTR(ret);
		goto free_eb;
	}

	spin_lock(&fs_info->buffer_lock);
	ret = radix_tree_insert(&fs_info->buffer_radix,
				start >> fs_info->sectorsize_bits, eb);
	spin_unlock(&fs_info->buffer_lock);
	radix_tree_preload_end();
	if (ret == -EEXIST) {
		exists = find_extent_buffer(fs_info, start);
		if (exists)
			goto free_eb;
		else
			goto again;
	}
	/* add one reference for the tree */
	check_buffer_tree_ref(eb);
	set_bit(EXTENT_BUFFER_IN_TREE, &eb->bflags);

	/*
	 * Now it's safe to unlock the pages because any calls to
	 * btree_releasepage will correctly detect that a page belongs to a
	 * live buffer and won't free them prematurely.
	 */
	for (i = 0; i < num_pages; i++)
		unlock_page(eb->pages[i]);
	return eb;

free_eb:
	WARN_ON(!atomic_dec_and_test(&eb->refs));
	for (i = 0; i < num_pages; i++) {
		if (eb->pages[i])
			unlock_page(eb->pages[i]);
	}

	btrfs_release_extent_buffer(eb);
	return exists;
}

static inline void btrfs_release_extent_buffer_rcu(struct rcu_head *head)
{
	struct extent_buffer *eb =
			container_of(head, struct extent_buffer, rcu_head);

	__free_extent_buffer(eb);
}

static int release_extent_buffer(struct extent_buffer *eb)
	__releases(&eb->refs_lock)
{
	lockdep_assert_held(&eb->refs_lock);

	WARN_ON(atomic_read(&eb->refs) == 0);
	if (atomic_dec_and_test(&eb->refs)) {
		if (test_and_clear_bit(EXTENT_BUFFER_IN_TREE, &eb->bflags)) {
			struct btrfs_fs_info *fs_info = eb->fs_info;

			spin_unlock(&eb->refs_lock);

			spin_lock(&fs_info->buffer_lock);
			radix_tree_delete(&fs_info->buffer_radix,
					  eb->start >> fs_info->sectorsize_bits);
			spin_unlock(&fs_info->buffer_lock);
		} else {
			spin_unlock(&eb->refs_lock);
		}

		btrfs_leak_debug_del(&eb->fs_info->eb_leak_lock, &eb->leak_list);
		/* Should be safe to release our pages at this point */
		btrfs_release_extent_buffer_pages(eb);
#ifdef CONFIG_BTRFS_FS_RUN_SANITY_TESTS
		if (unlikely(test_bit(EXTENT_BUFFER_UNMAPPED, &eb->bflags))) {
			__free_extent_buffer(eb);
			return 1;
		}
#endif
		call_rcu(&eb->rcu_head, btrfs_release_extent_buffer_rcu);
		return 1;
	}
	spin_unlock(&eb->refs_lock);

	return 0;
}

void free_extent_buffer(struct extent_buffer *eb)
{
	int refs;
	int old;
	if (!eb)
		return;

	while (1) {
		refs = atomic_read(&eb->refs);
		if ((!test_bit(EXTENT_BUFFER_UNMAPPED, &eb->bflags) && refs <= 3)
		    || (test_bit(EXTENT_BUFFER_UNMAPPED, &eb->bflags) &&
			refs == 1))
			break;
		old = atomic_cmpxchg(&eb->refs, refs, refs - 1);
		if (old == refs)
			return;
	}

	spin_lock(&eb->refs_lock);
	if (atomic_read(&eb->refs) == 2 &&
	    test_bit(EXTENT_BUFFER_STALE, &eb->bflags) &&
	    !extent_buffer_under_io(eb) &&
	    test_and_clear_bit(EXTENT_BUFFER_TREE_REF, &eb->bflags))
		atomic_dec(&eb->refs);

	/*
	 * I know this is terrible, but it's temporary until we stop tracking
	 * the uptodate bits and such for the extent buffers.
	 */
	release_extent_buffer(eb);
}

void free_extent_buffer_stale(struct extent_buffer *eb)
{
	if (!eb)
		return;

	spin_lock(&eb->refs_lock);
	set_bit(EXTENT_BUFFER_STALE, &eb->bflags);

	if (atomic_read(&eb->refs) == 2 && !extent_buffer_under_io(eb) &&
	    test_and_clear_bit(EXTENT_BUFFER_TREE_REF, &eb->bflags))
		atomic_dec(&eb->refs);
	release_extent_buffer(eb);
}

void clear_extent_buffer_dirty(const struct extent_buffer *eb)
{
	int i;
	int num_pages;
	struct page *page;

	num_pages = num_extent_pages(eb);

	for (i = 0; i < num_pages; i++) {
		page = eb->pages[i];
		if (!PageDirty(page))
			continue;

		lock_page(page);
		WARN_ON(!PagePrivate(page));

		clear_page_dirty_for_io(page);
		xa_lock_irq(&page->mapping->i_pages);
		if (!PageDirty(page))
			__xa_clear_mark(&page->mapping->i_pages,
					page_index(page), PAGECACHE_TAG_DIRTY);
		xa_unlock_irq(&page->mapping->i_pages);
		ClearPageError(page);
		unlock_page(page);
	}
	WARN_ON(atomic_read(&eb->refs) == 0);
}

bool set_extent_buffer_dirty(struct extent_buffer *eb)
{
	int i;
	int num_pages;
	bool was_dirty;

	check_buffer_tree_ref(eb);

	was_dirty = test_and_set_bit(EXTENT_BUFFER_DIRTY, &eb->bflags);

	num_pages = num_extent_pages(eb);
	WARN_ON(atomic_read(&eb->refs) == 0);
	WARN_ON(!test_bit(EXTENT_BUFFER_TREE_REF, &eb->bflags));

	if (!was_dirty)
		for (i = 0; i < num_pages; i++)
			set_page_dirty(eb->pages[i]);

#ifdef CONFIG_BTRFS_DEBUG
	for (i = 0; i < num_pages; i++)
		ASSERT(PageDirty(eb->pages[i]));
#endif

	return was_dirty;
}

void clear_extent_buffer_uptodate(struct extent_buffer *eb)
{
	int i;
	struct page *page;
	int num_pages;

	clear_bit(EXTENT_BUFFER_UPTODATE, &eb->bflags);
	num_pages = num_extent_pages(eb);
	for (i = 0; i < num_pages; i++) {
		page = eb->pages[i];
		if (page)
			ClearPageUptodate(page);
	}
}

void set_extent_buffer_uptodate(struct extent_buffer *eb)
{
	int i;
	struct page *page;
	int num_pages;

	set_bit(EXTENT_BUFFER_UPTODATE, &eb->bflags);
	num_pages = num_extent_pages(eb);
	for (i = 0; i < num_pages; i++) {
		page = eb->pages[i];
		SetPageUptodate(page);
	}
}

int read_extent_buffer_pages(struct extent_buffer *eb, int wait, int mirror_num)
{
	int i;
	struct page *page;
	int err;
	int ret = 0;
	int locked_pages = 0;
	int all_uptodate = 1;
	int num_pages;
	unsigned long num_reads = 0;
	struct bio *bio = NULL;
	unsigned long bio_flags = 0;

	if (test_bit(EXTENT_BUFFER_UPTODATE, &eb->bflags))
		return 0;

	num_pages = num_extent_pages(eb);
	for (i = 0; i < num_pages; i++) {
		page = eb->pages[i];
		if (wait == WAIT_NONE) {
			if (!trylock_page(page))
				goto unlock_exit;
		} else {
			lock_page(page);
		}
		locked_pages++;
	}
	/*
	 * We need to firstly lock all pages to make sure that
	 * the uptodate bit of our pages won't be affected by
	 * clear_extent_buffer_uptodate().
	 */
	for (i = 0; i < num_pages; i++) {
		page = eb->pages[i];
		if (!PageUptodate(page)) {
			num_reads++;
			all_uptodate = 0;
		}
	}

	if (all_uptodate) {
		set_bit(EXTENT_BUFFER_UPTODATE, &eb->bflags);
		goto unlock_exit;
	}

	clear_bit(EXTENT_BUFFER_READ_ERR, &eb->bflags);
	eb->read_mirror = 0;
	atomic_set(&eb->io_pages, num_reads);
	/*
	 * It is possible for releasepage to clear the TREE_REF bit before we
	 * set io_pages. See check_buffer_tree_ref for a more detailed comment.
	 */
	check_buffer_tree_ref(eb);
	for (i = 0; i < num_pages; i++) {
		page = eb->pages[i];

		if (!PageUptodate(page)) {
			if (ret) {
				atomic_dec(&eb->io_pages);
				unlock_page(page);
				continue;
			}

			ClearPageError(page);
			err = submit_extent_page(REQ_OP_READ | REQ_META, NULL,
					 page, page_offset(page), PAGE_SIZE, 0,
					 &bio, end_bio_extent_readpage,
					 mirror_num, 0, 0, false);
			if (err) {
				/*
				 * We failed to submit the bio so it's the
				 * caller's responsibility to perform cleanup
				 * i.e unlock page/set error bit.
				 */
				ret = err;
				SetPageError(page);
				unlock_page(page);
				atomic_dec(&eb->io_pages);
			}
		} else {
			unlock_page(page);
		}
	}

	if (bio) {
		err = submit_one_bio(bio, mirror_num, bio_flags);
		if (err)
			return err;
	}

	if (ret || wait != WAIT_COMPLETE)
		return ret;

	for (i = 0; i < num_pages; i++) {
		page = eb->pages[i];
		wait_on_page_locked(page);
		if (!PageUptodate(page))
			ret = -EIO;
	}

	return ret;

unlock_exit:
	while (locked_pages > 0) {
		locked_pages--;
		page = eb->pages[locked_pages];
		unlock_page(page);
	}
	return ret;
}

static bool report_eb_range(const struct extent_buffer *eb, unsigned long start,
			    unsigned long len)
{
	btrfs_warn(eb->fs_info,
		"access to eb bytenr %llu len %lu out of range start %lu len %lu",
		eb->start, eb->len, start, len);
	WARN_ON(IS_ENABLED(CONFIG_BTRFS_DEBUG));

	return true;
}

/*
 * Check if the [start, start + len) range is valid before reading/writing
 * the eb.
 * NOTE: @start and @len are offset inside the eb, not logical address.
 *
 * Caller should not touch the dst/src memory if this function returns error.
 */
static inline int check_eb_range(const struct extent_buffer *eb,
				 unsigned long start, unsigned long len)
{
	unsigned long offset;

	/* start, start + len should not go beyond eb->len nor overflow */
	if (unlikely(check_add_overflow(start, len, &offset) || offset > eb->len))
		return report_eb_range(eb, start, len);

	return false;
}

void read_extent_buffer(const struct extent_buffer *eb, void *dstv,
			unsigned long start, unsigned long len)
{
	size_t cur;
	size_t offset;
	struct page *page;
	char *kaddr;
	char *dst = (char *)dstv;
	unsigned long i = get_eb_page_index(start);

	if (check_eb_range(eb, start, len))
		return;

	offset = get_eb_offset_in_page(eb, start);

	while (len > 0) {
		page = eb->pages[i];

		cur = min(len, (PAGE_SIZE - offset));
		kaddr = page_address(page);
		memcpy(dst, kaddr + offset, cur);

		dst += cur;
		len -= cur;
		offset = 0;
		i++;
	}
}

int read_extent_buffer_to_user_nofault(const struct extent_buffer *eb,
				       void __user *dstv,
				       unsigned long start, unsigned long len)
{
	size_t cur;
	size_t offset;
	struct page *page;
	char *kaddr;
	char __user *dst = (char __user *)dstv;
	unsigned long i = get_eb_page_index(start);
	int ret = 0;

	WARN_ON(start > eb->len);
	WARN_ON(start + len > eb->start + eb->len);

	offset = get_eb_offset_in_page(eb, start);

	while (len > 0) {
		page = eb->pages[i];

		cur = min(len, (PAGE_SIZE - offset));
		kaddr = page_address(page);
		if (copy_to_user_nofault(dst, kaddr + offset, cur)) {
			ret = -EFAULT;
			break;
		}

		dst += cur;
		len -= cur;
		offset = 0;
		i++;
	}

	return ret;
}

int memcmp_extent_buffer(const struct extent_buffer *eb, const void *ptrv,
			 unsigned long start, unsigned long len)
{
	size_t cur;
	size_t offset;
	struct page *page;
	char *kaddr;
	char *ptr = (char *)ptrv;
	unsigned long i = get_eb_page_index(start);
	int ret = 0;

	if (check_eb_range(eb, start, len))
		return -EINVAL;

	offset = get_eb_offset_in_page(eb, start);

	while (len > 0) {
		page = eb->pages[i];

		cur = min(len, (PAGE_SIZE - offset));

		kaddr = page_address(page);
		ret = memcmp(ptr, kaddr + offset, cur);
		if (ret)
			break;

		ptr += cur;
		len -= cur;
		offset = 0;
		i++;
	}
	return ret;
}

void write_extent_buffer_chunk_tree_uuid(const struct extent_buffer *eb,
		const void *srcv)
{
	char *kaddr;

	WARN_ON(!PageUptodate(eb->pages[0]));
	kaddr = page_address(eb->pages[0]) + get_eb_offset_in_page(eb, 0);
	memcpy(kaddr + offsetof(struct btrfs_header, chunk_tree_uuid), srcv,
			BTRFS_FSID_SIZE);
}

void write_extent_buffer_fsid(const struct extent_buffer *eb, const void *srcv)
{
	char *kaddr;

	WARN_ON(!PageUptodate(eb->pages[0]));
	kaddr = page_address(eb->pages[0]) + get_eb_offset_in_page(eb, 0);
	memcpy(kaddr + offsetof(struct btrfs_header, fsid), srcv,
			BTRFS_FSID_SIZE);
}

void write_extent_buffer(const struct extent_buffer *eb, const void *srcv,
			 unsigned long start, unsigned long len)
{
	size_t cur;
	size_t offset;
	struct page *page;
	char *kaddr;
	char *src = (char *)srcv;
	unsigned long i = get_eb_page_index(start);

	if (check_eb_range(eb, start, len))
		return;

	offset = get_eb_offset_in_page(eb, start);

	while (len > 0) {
		page = eb->pages[i];
		WARN_ON(!PageUptodate(page));

		cur = min(len, PAGE_SIZE - offset);
		kaddr = page_address(page);
		memcpy(kaddr + offset, src, cur);

		src += cur;
		len -= cur;
		offset = 0;
		i++;
	}
}

void memzero_extent_buffer(const struct extent_buffer *eb, unsigned long start,
		unsigned long len)
{
	size_t cur;
	size_t offset;
	struct page *page;
	char *kaddr;
	unsigned long i = get_eb_page_index(start);

	if (check_eb_range(eb, start, len))
		return;

	offset = get_eb_offset_in_page(eb, start);

	while (len > 0) {
		page = eb->pages[i];
		WARN_ON(!PageUptodate(page));

		cur = min(len, PAGE_SIZE - offset);
		kaddr = page_address(page);
		memset(kaddr + offset, 0, cur);

		len -= cur;
		offset = 0;
		i++;
	}
}

void copy_extent_buffer_full(const struct extent_buffer *dst,
			     const struct extent_buffer *src)
{
	int i;
	int num_pages;

	ASSERT(dst->len == src->len);

	if (dst->fs_info->sectorsize == PAGE_SIZE) {
		num_pages = num_extent_pages(dst);
		for (i = 0; i < num_pages; i++)
			copy_page(page_address(dst->pages[i]),
				  page_address(src->pages[i]));
	} else {
		size_t src_offset = get_eb_offset_in_page(src, 0);
		size_t dst_offset = get_eb_offset_in_page(dst, 0);

		ASSERT(src->fs_info->sectorsize < PAGE_SIZE);
		memcpy(page_address(dst->pages[0]) + dst_offset,
		       page_address(src->pages[0]) + src_offset,
		       src->len);
	}
}

void copy_extent_buffer(const struct extent_buffer *dst,
			const struct extent_buffer *src,
			unsigned long dst_offset, unsigned long src_offset,
			unsigned long len)
{
	u64 dst_len = dst->len;
	size_t cur;
	size_t offset;
	struct page *page;
	char *kaddr;
	unsigned long i = get_eb_page_index(dst_offset);

	if (check_eb_range(dst, dst_offset, len) ||
	    check_eb_range(src, src_offset, len))
		return;

	WARN_ON(src->len != dst_len);

	offset = get_eb_offset_in_page(dst, dst_offset);

	while (len > 0) {
		page = dst->pages[i];
		WARN_ON(!PageUptodate(page));

		cur = min(len, (unsigned long)(PAGE_SIZE - offset));

		kaddr = page_address(page);
		read_extent_buffer(src, kaddr + offset, src_offset, cur);

		src_offset += cur;
		len -= cur;
		offset = 0;
		i++;
	}
}

/*
 * eb_bitmap_offset() - calculate the page and offset of the byte containing the
 * given bit number
 * @eb: the extent buffer
 * @start: offset of the bitmap item in the extent buffer
 * @nr: bit number
 * @page_index: return index of the page in the extent buffer that contains the
 * given bit number
 * @page_offset: return offset into the page given by page_index
 *
 * This helper hides the ugliness of finding the byte in an extent buffer which
 * contains a given bit.
 */
static inline void eb_bitmap_offset(const struct extent_buffer *eb,
				    unsigned long start, unsigned long nr,
				    unsigned long *page_index,
				    size_t *page_offset)
{
	size_t byte_offset = BIT_BYTE(nr);
	size_t offset;

	/*
	 * The byte we want is the offset of the extent buffer + the offset of
	 * the bitmap item in the extent buffer + the offset of the byte in the
	 * bitmap item.
	 */
	offset = start + offset_in_page(eb->start) + byte_offset;

	*page_index = offset >> PAGE_SHIFT;
	*page_offset = offset_in_page(offset);
}

/**
 * extent_buffer_test_bit - determine whether a bit in a bitmap item is set
 * @eb: the extent buffer
 * @start: offset of the bitmap item in the extent buffer
 * @nr: bit number to test
 */
int extent_buffer_test_bit(const struct extent_buffer *eb, unsigned long start,
			   unsigned long nr)
{
	u8 *kaddr;
	struct page *page;
	unsigned long i;
	size_t offset;

	eb_bitmap_offset(eb, start, nr, &i, &offset);
	page = eb->pages[i];
	WARN_ON(!PageUptodate(page));
	kaddr = page_address(page);
	return 1U & (kaddr[offset] >> (nr & (BITS_PER_BYTE - 1)));
}

/**
 * extent_buffer_bitmap_set - set an area of a bitmap
 * @eb: the extent buffer
 * @start: offset of the bitmap item in the extent buffer
 * @pos: bit number of the first bit
 * @len: number of bits to set
 */
void extent_buffer_bitmap_set(const struct extent_buffer *eb, unsigned long start,
			      unsigned long pos, unsigned long len)
{
	u8 *kaddr;
	struct page *page;
	unsigned long i;
	size_t offset;
	const unsigned int size = pos + len;
	int bits_to_set = BITS_PER_BYTE - (pos % BITS_PER_BYTE);
	u8 mask_to_set = BITMAP_FIRST_BYTE_MASK(pos);

	eb_bitmap_offset(eb, start, pos, &i, &offset);
	page = eb->pages[i];
	WARN_ON(!PageUptodate(page));
	kaddr = page_address(page);

	while (len >= bits_to_set) {
		kaddr[offset] |= mask_to_set;
		len -= bits_to_set;
		bits_to_set = BITS_PER_BYTE;
		mask_to_set = ~0;
		if (++offset >= PAGE_SIZE && len > 0) {
			offset = 0;
			page = eb->pages[++i];
			WARN_ON(!PageUptodate(page));
			kaddr = page_address(page);
		}
	}
	if (len) {
		mask_to_set &= BITMAP_LAST_BYTE_MASK(size);
		kaddr[offset] |= mask_to_set;
	}
}


/**
 * extent_buffer_bitmap_clear - clear an area of a bitmap
 * @eb: the extent buffer
 * @start: offset of the bitmap item in the extent buffer
 * @pos: bit number of the first bit
 * @len: number of bits to clear
 */
void extent_buffer_bitmap_clear(const struct extent_buffer *eb,
				unsigned long start, unsigned long pos,
				unsigned long len)
{
	u8 *kaddr;
	struct page *page;
	unsigned long i;
	size_t offset;
	const unsigned int size = pos + len;
	int bits_to_clear = BITS_PER_BYTE - (pos % BITS_PER_BYTE);
	u8 mask_to_clear = BITMAP_FIRST_BYTE_MASK(pos);

	eb_bitmap_offset(eb, start, pos, &i, &offset);
	page = eb->pages[i];
	WARN_ON(!PageUptodate(page));
	kaddr = page_address(page);

	while (len >= bits_to_clear) {
		kaddr[offset] &= ~mask_to_clear;
		len -= bits_to_clear;
		bits_to_clear = BITS_PER_BYTE;
		mask_to_clear = ~0;
		if (++offset >= PAGE_SIZE && len > 0) {
			offset = 0;
			page = eb->pages[++i];
			WARN_ON(!PageUptodate(page));
			kaddr = page_address(page);
		}
	}
	if (len) {
		mask_to_clear &= BITMAP_LAST_BYTE_MASK(size);
		kaddr[offset] &= ~mask_to_clear;
	}
}

static inline bool areas_overlap(unsigned long src, unsigned long dst, unsigned long len)
{
	unsigned long distance = (src > dst) ? src - dst : dst - src;
	return distance < len;
}

static void copy_pages(struct page *dst_page, struct page *src_page,
		       unsigned long dst_off, unsigned long src_off,
		       unsigned long len)
{
	char *dst_kaddr = page_address(dst_page);
	char *src_kaddr;
	int must_memmove = 0;

	if (dst_page != src_page) {
		src_kaddr = page_address(src_page);
	} else {
		src_kaddr = dst_kaddr;
		if (areas_overlap(src_off, dst_off, len))
			must_memmove = 1;
	}

	if (must_memmove)
		memmove(dst_kaddr + dst_off, src_kaddr + src_off, len);
	else
		memcpy(dst_kaddr + dst_off, src_kaddr + src_off, len);
}

void memcpy_extent_buffer(const struct extent_buffer *dst,
			  unsigned long dst_offset, unsigned long src_offset,
			  unsigned long len)
{
	size_t cur;
	size_t dst_off_in_page;
	size_t src_off_in_page;
	unsigned long dst_i;
	unsigned long src_i;

	if (check_eb_range(dst, dst_offset, len) ||
	    check_eb_range(dst, src_offset, len))
		return;

	while (len > 0) {
		dst_off_in_page = get_eb_offset_in_page(dst, dst_offset);
		src_off_in_page = get_eb_offset_in_page(dst, src_offset);

		dst_i = get_eb_page_index(dst_offset);
		src_i = get_eb_page_index(src_offset);

		cur = min(len, (unsigned long)(PAGE_SIZE -
					       src_off_in_page));
		cur = min_t(unsigned long, cur,
			(unsigned long)(PAGE_SIZE - dst_off_in_page));

		copy_pages(dst->pages[dst_i], dst->pages[src_i],
			   dst_off_in_page, src_off_in_page, cur);

		src_offset += cur;
		dst_offset += cur;
		len -= cur;
	}
}

void memmove_extent_buffer(const struct extent_buffer *dst,
			   unsigned long dst_offset, unsigned long src_offset,
			   unsigned long len)
{
	size_t cur;
	size_t dst_off_in_page;
	size_t src_off_in_page;
	unsigned long dst_end = dst_offset + len - 1;
	unsigned long src_end = src_offset + len - 1;
	unsigned long dst_i;
	unsigned long src_i;

	if (check_eb_range(dst, dst_offset, len) ||
	    check_eb_range(dst, src_offset, len))
		return;
	if (dst_offset < src_offset) {
		memcpy_extent_buffer(dst, dst_offset, src_offset, len);
		return;
	}
	while (len > 0) {
		dst_i = get_eb_page_index(dst_end);
		src_i = get_eb_page_index(src_end);

		dst_off_in_page = get_eb_offset_in_page(dst, dst_end);
		src_off_in_page = get_eb_offset_in_page(dst, src_end);

		cur = min_t(unsigned long, len, src_off_in_page + 1);
		cur = min(cur, dst_off_in_page + 1);
		copy_pages(dst->pages[dst_i], dst->pages[src_i],
			   dst_off_in_page - cur + 1,
			   src_off_in_page - cur + 1, cur);

		dst_end -= cur;
		src_end -= cur;
		len -= cur;
	}
}

int try_release_extent_buffer(struct page *page)
{
	struct extent_buffer *eb;

	/*
	 * We need to make sure nobody is attaching this page to an eb right
	 * now.
	 */
	spin_lock(&page->mapping->private_lock);
	if (!PagePrivate(page)) {
		spin_unlock(&page->mapping->private_lock);
		return 1;
	}

	eb = (struct extent_buffer *)page->private;
	BUG_ON(!eb);

	/*
	 * This is a little awful but should be ok, we need to make sure that
	 * the eb doesn't disappear out from under us while we're looking at
	 * this page.
	 */
	spin_lock(&eb->refs_lock);
	if (atomic_read(&eb->refs) != 1 || extent_buffer_under_io(eb)) {
		spin_unlock(&eb->refs_lock);
		spin_unlock(&page->mapping->private_lock);
		return 0;
	}
	spin_unlock(&page->mapping->private_lock);

	/*
	 * If tree ref isn't set then we know the ref on this eb is a real ref,
	 * so just return, this page will likely be freed soon anyway.
	 */
	if (!test_and_clear_bit(EXTENT_BUFFER_TREE_REF, &eb->bflags)) {
		spin_unlock(&eb->refs_lock);
		return 0;
	}

	return release_extent_buffer(eb);
}

/*
 * btrfs_readahead_tree_block - attempt to readahead a child block
 * @fs_info:	the fs_info
 * @bytenr:	bytenr to read
 * @owner_root: objectid of the root that owns this eb
 * @gen:	generation for the uptodate check, can be 0
 * @level:	level for the eb
 *
 * Attempt to readahead a tree block at @bytenr.  If @gen is 0 then we do a
 * normal uptodate check of the eb, without checking the generation.  If we have
 * to read the block we will not block on anything.
 */
void btrfs_readahead_tree_block(struct btrfs_fs_info *fs_info,
				u64 bytenr, u64 owner_root, u64 gen, int level)
{
	struct extent_buffer *eb;
	int ret;

	eb = btrfs_find_create_tree_block(fs_info, bytenr, owner_root, level);
	if (IS_ERR(eb))
		return;

	if (btrfs_buffer_uptodate(eb, gen, 1)) {
		free_extent_buffer(eb);
		return;
	}

	ret = read_extent_buffer_pages(eb, WAIT_NONE, 0);
	if (ret < 0)
		free_extent_buffer_stale(eb);
	else
		free_extent_buffer(eb);
}

/*
 * btrfs_readahead_node_child - readahead a node's child block
 * @node:	parent node we're reading from
 * @slot:	slot in the parent node for the child we want to read
 *
 * A helper for btrfs_readahead_tree_block, we simply read the bytenr pointed at
 * the slot in the node provided.
 */
void btrfs_readahead_node_child(struct extent_buffer *node, int slot)
{
	btrfs_readahead_tree_block(node->fs_info,
				   btrfs_node_blockptr(node, slot),
				   btrfs_header_owner(node),
				   btrfs_node_ptr_generation(node, slot),
				   btrfs_header_level(node) - 1);
}<|MERGE_RESOLUTION|>--- conflicted
+++ resolved
@@ -1545,15 +1545,9 @@
 
 /*
  * Find the first offset in the io tree with one or more @bits set.
-<<<<<<< HEAD
  *
  * Note: If there are multiple bits set in @bits, any of them will match.
  *
-=======
- *
- * Note: If there are multiple bits set in @bits, any of them will match.
- *
->>>>>>> c93199e9
  * Return 0 if we find something, and update @start_ret and @end_ret.
  * Return 1 if we found nothing.
  */
@@ -2803,19 +2797,11 @@
 {
 	struct extent_state *cached = NULL;
 	struct extent_io_tree *tree;
-<<<<<<< HEAD
 
 	/* The first extent, initialize @processed */
 	if (!processed->inode)
 		goto update;
 
-=======
-
-	/* The first extent, initialize @processed */
-	if (!processed->inode)
-		goto update;
-
->>>>>>> c93199e9
 	/*
 	 * Contiguous to processed extent, just uptodate the end.
 	 *
@@ -3723,15 +3709,9 @@
 
 /*
  * Lock extent buffer status and pages for writeback.
-<<<<<<< HEAD
  *
  * May try to flush write bio if we can't get the lock.
  *
-=======
- *
- * May try to flush write bio if we can't get the lock.
- *
->>>>>>> c93199e9
  * Return  0 if the extent buffer doesn't need to be submitted.
  *           (E.g. the extent buffer is not dirty)
  * Return >0 is the extent buffer is submitted to bio.
